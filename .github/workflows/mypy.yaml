name: MyPy

on: [ push, pull_request ]


jobs:
  mypy:
    name: Run MyPy
    runs-on: ubuntu-latest

    steps:
      - name: Checkout code
        uses: actions/checkout@v4

      - uses: reviewdog/action-setup@v1
        with:
          reviewdog_version: latest

      - uses: actions/setup-python@v5
        with:
          python-version: '3.12'
          cache: 'pip'

      - name: Install dependencies
        run: |
<<<<<<< HEAD
          python -m pip install --upgrade pip
=======
          # pyside 6.6.3 has some issue in their .pyi files
          pip install PySide6==6.6.2
>>>>>>> 5c25666e
          pip install -r requirements.txt
          pip install mypy==1.10.0
          mkdir tagstudio/.mypy_cache

      - uses: tsuyoshicho/action-mypy@v4
        with:
          github_token: ${{ secrets.GITHUB_TOKEN }}
          reporter: github-check
          fail_on_error: true
          workdir: tagstudio
          level: error
          mypy_flags: --config-file ../pyproject.toml<|MERGE_RESOLUTION|>--- conflicted
+++ resolved
@@ -23,12 +23,6 @@
 
       - name: Install dependencies
         run: |
-<<<<<<< HEAD
-          python -m pip install --upgrade pip
-=======
-          # pyside 6.6.3 has some issue in their .pyi files
-          pip install PySide6==6.6.2
->>>>>>> 5c25666e
           pip install -r requirements.txt
           pip install mypy==1.10.0
           mkdir tagstudio/.mypy_cache
