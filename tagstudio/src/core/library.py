# Copyright (C) 2024 Travis Abendshien (CyanVoxel).
# Licensed under the GPL-3.0 License.
# Created for TagStudio: https://github.com/CyanVoxel/TagStudio

"""The Library object and related methods for TagStudio."""

import datetime
import glob
import logging
import os
import sys
import time
import traceback
import typing
import xml.etree.ElementTree as ET
from enum import Enum
from pathlib import Path
from typing import cast, Generator

from typing_extensions import Self

import ujson
from pathlib import Path

from src.core.json_typing import JsonCollation, JsonEntry, JsonLibary, JsonTag
from src.core.utils.str import strip_punctuation
from src.core.utils.web import strip_web_protocol
from src.core.constants import (
    BACKUP_FOLDER_NAME,
    COLLAGE_FOLDER_NAME,
    TEXT_FIELDS,
    TS_FOLDER_NAME,
    VERSION,
)

TYPE = ["file", "meta", "alt", "mask"]


# RESULT_TYPE = Enum('Result', ['ENTRY', 'COLLATION', 'TAG_GROUP'])
class ItemType(Enum):
    ENTRY = 0
    COLLATION = 1
    TAG_GROUP = 2


logging.basicConfig(format="%(message)s", level=logging.INFO)


class Entry:
    """A Library Entry Object. Referenced by ID."""

    def __init__(
        self, id: int, filename: str | Path, path: str | Path, fields: list[dict]
    ) -> None:
        # Required Fields ======================================================
        self.id = int(id)
        self.filename = Path(filename)
        self.path = Path(path)
        self.fields: list[dict] = fields
        self.type = None

        # Optional Fields ======================================================
        # # Any Type
        # self.alts: list[id] = None
        # # Image/Video
        # self.crop: tuple[int, int, int, int] = None
        # self.mask: list[id] = None
        # # Video
        # self.trim: tuple[float, float] = None

        # Handy Data ===========================================================
        # # Any Type
        # self.date_created: datetime.datetime = None
        # self.date_modified: datetime.datetime = None
        # self.file_size: int = None
        # self.isArchived: bool = None
        # self.isFavorite: bool = None
        # # Image/Video
        # self.dimensions: tuple[int, int] = None
        # # Video
        # self.length: float = None
        # # Text
        # self.word_count: int = None

    def __str__(self) -> str:
        return f"\n{self.compressed_dict()}\n"

    def __repr__(self) -> str:
        return self.__str__()

    def __eq__(self, __value: object) -> bool:
        __value = cast(Self, object)
        return (
            int(self.id) == int(__value.id)
            and self.filename == __value.filename
            and self.path == __value.path
            and self.fields == __value.fields
        )

    def compressed_dict(self) -> JsonEntry:
        """
        An alternative to __dict__ that only includes fields containing
        non-default data.
        """
        obj: JsonEntry = {"id": self.id}
        if self.filename:
            obj["filename"] = str(self.filename)
        if self.path:
            obj["path"] = str(self.path)
        if self.fields:
            obj["fields"] = self.fields

        return obj

    def has_tag(self, library: "Library", tag_id: int) -> bool:
        if self.fields:
            for f in self.fields:
                if library.get_field_attr(f, "type") == "tag_box":
                    if tag_id in library.get_field_attr(f, "content"):
                        return True
        return False

    def remove_tag(self, library: "Library", tag_id: int, field_index=-1):
        """
        Removes a Tag from the Entry. If given a field index, the given Tag will
        only be removed from that index. If left blank, all instances of that
        Tag will be removed from the Entry.
        """
        if self.fields:
            for i, f in enumerate(self.fields):
                if library.get_field_attr(f, "type") == "tag_box":
                    if field_index >= 0 and field_index == i:
                        t: list[int] = library.get_field_attr(f, "content")
                        logging.info(
                            f't:{tag_id}, i:{i}, idx:{field_index}, c:{library.get_field_attr(f, "content")}'
                        )
                        t.remove(tag_id)
                    elif field_index < 0:
                        t = library.get_field_attr(f, "content")
                        while tag_id in t:
                            t.remove(tag_id)

    def add_tag(
        self, library: "Library", tag_id: int, field_id: int, field_index: int = -1
    ):
        # if self.fields:
        # if field_index != -1:
        # logging.info(f'[LIBRARY] ADD TAG to E:{self.id}, F-DI:{field_id}, F-INDEX:{field_index}')
        for i, f in enumerate(self.fields):
            if library.get_field_attr(f, "id") == field_id:
                field_index = i
                # logging.info(f'[LIBRARY] FOUND F-INDEX:{field_index}')
                break

        if field_index == -1:
            library.add_field_to_entry(self.id, field_id)
            # logging.info(f'[LIBRARY] USING NEWEST F-INDEX:{field_index}')

        # logging.info(list(self.fields[field_index].keys()))
        field_id = list(self.fields[field_index].keys())[0]
        # logging.info(f'Entry Field ID: {field_id}, Index: {field_index}')

        tags: list[int] = self.fields[field_index][field_id]
        if tag_id not in tags:
            # logging.info(f'Adding Tag: {tag_id}')
            tags.append(tag_id)
            self.fields[field_index][field_id] = sorted(
                tags, key=lambda t: library.get_tag(t).display_name(library)
            )

        # logging.info(f'Tags: {self.fields[field_index][field_id]}')


class Tag:
    """A Library Tag Object. Referenced by ID."""

    def __init__(
        self,
        id: int,
        name: str,
        shorthand: str,
        aliases: list[str],
        subtags_ids: list[int],
        color: str,
    ) -> None:
        self.id = int(id)
        self.name = name
        self.shorthand = shorthand
        self.aliases = aliases
        # Ensures no duplicates while retaining order.
        self.subtag_ids: list[int] = []
        for s in subtags_ids:
            if int(s) not in self.subtag_ids:
                self.subtag_ids.append(int(s))
        # [int(s) for s in subtags_ids]
        self.color = color

    def __str__(self) -> str:
        return (
            f"\nID: {self.id}\nName: {self.name}\n"
            f"Shorthand: {self.shorthand}\nAliases: {self.aliases}\n"
            f"Subtags: {self.subtag_ids}\nColor: {self.color}\n"
        )

    def __repr__(self) -> str:
        return self.__str__()

    def debug_name(self) -> str:
        """Returns a formatted tag name intended for displaying."""
        # return (f'{self.name} (ID: {self.id}) Subtags: {self.subtag_ids}')
        return f"{self.name} (ID: {self.id})"

    def display_name(self, library: "Library") -> str:
        """Returns a formatted tag name intended for displaying."""
        if self.subtag_ids:
            if library.get_tag(self.subtag_ids[0]).shorthand:
                return (
                    f"{self.name}" f" ({library.get_tag(self.subtag_ids[0]).shorthand})"
                )
            else:
                return f"{self.name}" f" ({library.get_tag(self.subtag_ids[0]).name})"
        else:
            return f"{self.name}"

    def compressed_dict(self) -> JsonTag:
        """
        An alternative to __dict__ that only includes fields containing
        non-default data.
        """
        obj: JsonTag = {"id": self.id}
        if self.name:
            obj["name"] = self.name
        if self.shorthand:
            obj["shorthand"] = self.shorthand
        if self.aliases:
            obj["aliases"] = self.aliases
        if self.subtag_ids:
            obj["subtag_ids"] = self.subtag_ids
        if self.color:
            obj["color"] = self.color

        return obj

    def add_subtag(self, tag_id: int):
        if tag_id not in self.subtag_ids:
            self.subtag_ids.append(tag_id)

    def remove_subtag(self, tag_id: int):
        try:
            self.subtag_ids.remove(tag_id)
        except ValueError:
            pass


class Collation:
    """
    A Library Collation Object. Referenced by ID.
    Entries and their Page #s are grouped together in the e_ids_and_paged tuple.
    Sort order is `(filename | title | date, asc | desc)`.
    """

    def __init__(
        self,
        id: int,
        title: str,
        e_ids_and_pages: list[tuple[int, int]],
        sort_order: str,
        cover_id: int = -1,
    ) -> None:
        self.id = int(id)
        self.title = title
        self.e_ids_and_pages = e_ids_and_pages
        self.sort_order = sort_order
        self.cover_id = cover_id
        self.fields = None  # Optional Collation-wide fields. WIP.

    def __str__(self) -> str:
        return f"\n{self.compressed_dict()}\n"

    def __repr__(self) -> str:
        return self.__str__()

    def __eq__(self, __value: object) -> bool:
        __value = cast(Self, __value)
        return int(self.id) == int(__value.id) and self.fields == __value.fields

    def compressed_dict(self) -> JsonCollation:
        """
        An alternative to __dict__ that only includes fields containing
        non-default data.
        """
        obj: JsonCollation = {"id": self.id}
        if self.title:
            obj["title"] = self.title
        if self.e_ids_and_pages:
            # TODO: work with tuples
            obj["e_ids_and_pages"] = [list(x) for x in self.e_ids_and_pages]
            # obj['e_ids_and_pages'] = self.e_ids_and_pages
        if self.sort_order:
            obj["sort_order"] = self.sort_order
        if self.cover_id:
            obj["cover_id"] = self.cover_id

        return obj


class Library:
    """Class for the Library object, and all CRUD operations made upon it."""

    def __init__(self) -> None:
        # Library Info =========================================================
        self.library_dir: Path = None

        # Entries ==============================================================
        # List of every Entry object.
        self.entries: list[Entry] = []
        self._next_entry_id: int = 0
        # Map of every Entry ID to the index of the Entry in self.entries.
        self._entry_id_to_index_map: dict[int, int] = {}
        # # List of filtered Entry indexes generated by the filter_entries() method.
        # self.filtered_entries: list[int] = []
        # Duplicate Entries
        # Defined by Entries that point to files that one or more other Entries are also pointing to.
        # tuple(int, list[int])
        self.dupe_entries: list[tuple[int, list[int]]] = []

        # Collations ===========================================================
        # List of every Collation object.
        self.collations: list[Collation] = []
        self._next_collation_id: int = 0
        self._collation_id_to_index_map: dict[int, int] = {}

        # File Interfacing =====================================================
        self.dir_file_count: int = -1
        self.files_not_in_library: list[Path] = []
        self.missing_files: list[Path] = []
        self.fixed_files: list[Path] = []  # TODO: Get rid of this.
        self.missing_matches: dict = {}
        # Duplicate Files
        # Defined by files that are exact or similar copies to others. Generated by DupeGuru.
        # (Filepath, Matched Filepath, Match Percentage)
        self.dupe_files: list[tuple[Path, Path, int]] = []
        # Maps the filenames of entries in the Library to their entry's index in the self.entries list.
        #   Used for O(1) lookup of a file based on the current index (page number - 1) of the image being looked at.
        #   That filename can then be used to provide quick lookup to image metadata entries in the Library.

        self.filename_to_entry_id_map: dict[Path, int] = {}
        # A list of file extensions to be ignored by TagStudio.
        self.default_ext_blacklist: list = ["json", "xmp", "aae"]
        self.ignored_extensions: list = self.default_ext_blacklist

        # Tags =================================================================
        # List of every Tag object (ts-v8).
        self.tags: list[Tag] = []
        self._next_tag_id: int = 1000
        # Map of each Tag ID with its entry reference count.
        self._tag_entry_ref_map: dict[int, int] = {}
        self.tag_entry_refs: list[tuple[int, int]] = []
        # Map of every Tag name and alias to the ID(s) of its associated Tag(s).
        #   Used for O(1) lookup of Tag IDs based on search terms.
        #   NOTE: While it is recommended to keep Tag aliases unique to each Tag,
        #   there may be circumstances where this is not possible or elegant.
        #   Because of this, names and aliases are mapped to a list of IDs rather than a
        #   singular ID to handle potential alias collision.
        self._tag_strings_to_id_map: dict[str, list[int]] = {}
        # Map of every Tag ID to an array of Tag IDs that make up the Tag's "cluster", aka a list
        # of references from other Tags that specify this Tag as one of its subtags.
        #   This in effect is like a reverse subtag map.
        #   Used for O(1) lookup of the Tags to return in a query given a Tag ID.
        self._tag_id_to_cluster_map: dict[int, list[int]] = {}
        # Map of every Tag ID to the index of the Tag in self.tags.
        self._tag_id_to_index_map: dict[int, int] = {}

        self.default_tags: list[JsonTag] = [
            {"id": 0, "name": "Archived", "aliases": ["Archive"], "color": "Red"},
            {
                "id": 1,
                "name": "Favorite",
                "aliases": ["Favorited", "Favorites"],
                "color": "Yellow",
            },
        ]

        # self.default_tags = [
        # 	Tag(id=0, name='Archived', shorthand='', aliases=['Archive'], subtags_ids=[], color='red'),
        # 	Tag(id=1, name='Favorite', shorthand='', aliases=['Favorited, Favorites, Likes, Liked, Loved'], subtags_ids=[], color='yellow'),
        # ]

        self.default_fields: list[dict] = [
            {"id": 0, "name": "Title", "type": "text_line"},
            {"id": 1, "name": "Author", "type": "text_line"},
            {"id": 2, "name": "Artist", "type": "text_line"},
            {"id": 3, "name": "URL", "type": "text_line"},
            {"id": 4, "name": "Description", "type": "text_box"},
            {"id": 5, "name": "Notes", "type": "text_box"},
            {"id": 6, "name": "Tags", "type": "tag_box"},
            {"id": 7, "name": "Content Tags", "type": "tag_box"},
            {"id": 8, "name": "Meta Tags", "type": "tag_box"},
            {"id": 9, "name": "Collation", "type": "collation"},
            {"id": 10, "name": "Date", "type": "datetime"},
            {"id": 11, "name": "Date Created", "type": "datetime"},
            {"id": 12, "name": "Date Modified", "type": "datetime"},
            {"id": 13, "name": "Date Taken", "type": "datetime"},
            {"id": 14, "name": "Date Published", "type": "datetime"},
            {"id": 15, "name": "Archived", "type": "checkbox"},
            {"id": 16, "name": "Favorite", "type": "checkbox"},
            {"id": 17, "name": "Book", "type": "collation"},
            {"id": 18, "name": "Comic", "type": "collation"},
            {"id": 19, "name": "Series", "type": "collation"},
            {"id": 20, "name": "Manga", "type": "collation"},
            {"id": 21, "name": "Source", "type": "text_line"},
            {"id": 22, "name": "Date Uploaded", "type": "datetime"},
            {"id": 23, "name": "Date Released", "type": "datetime"},
            {"id": 24, "name": "Volume", "type": "collation"},
            {"id": 25, "name": "Anthology", "type": "collation"},
            {"id": 26, "name": "Magazine", "type": "collation"},
            {"id": 27, "name": "Publisher", "type": "text_line"},
            {"id": 28, "name": "Guest Artist", "type": "text_line"},
            {"id": 29, "name": "Composer", "type": "text_line"},
            {"id": 30, "name": "Comments", "type": "text_box"},
        ]

    def create_library(self, path) -> int:
        """
        Creates a TagStudio library in the given directory.\n
        Return Codes:\n
        0: Library Successfully Created\n
        2: File creation error
        """

<<<<<<< HEAD
        path = self._fix_lib_path(path)
=======
        path = os.path.normpath(path).rstrip("\\")

        # If '.TagStudio' is included in the path, trim the path up to it.
        if TS_FOLDER_NAME in path:
            path = path.split(TS_FOLDER_NAME)[0]
>>>>>>> 385b4117

        try:
            self.clear_internal_vars()
            self.library_dir = Path(path)
            self.verify_ts_folders()
            self.save_library_to_disk()
            self.open_library(self.library_dir)
        except:
            traceback.print_exc()
            return 2

        return 0

    def _fix_lib_path(self, path) -> Path:
        """If '.TagStudio' is included in the path, trim the path up to it."""
        path = Path(path)
        paths = [x for x in [path, *path.parents] if x.stem == ts_core.TS_FOLDER_NAME]
        if len(paths) > 0:
            return paths[0].parent
        return path

    def verify_ts_folders(self) -> None:
        """Verifies/creates folders required by TagStudio."""

<<<<<<< HEAD
        full_ts_path = self.library_dir / ts_core.TS_FOLDER_NAME
        full_backup_path = (
            self.library_dir / ts_core.TS_FOLDER_NAME / ts_core.BACKUP_FOLDER_NAME
        )
        full_collage_path = (
            self.library_dir / ts_core.TS_FOLDER_NAME / ts_core.COLLAGE_FOLDER_NAME
=======
        full_ts_path = os.path.normpath(f"{self.library_dir}/{TS_FOLDER_NAME}")
        full_backup_path = os.path.normpath(
            f"{self.library_dir}/{TS_FOLDER_NAME}/{BACKUP_FOLDER_NAME}"
        )
        full_collage_path = os.path.normpath(
            f"{self.library_dir}/{TS_FOLDER_NAME}/{COLLAGE_FOLDER_NAME}"
>>>>>>> 385b4117
        )

        if not os.path.isdir(full_ts_path):
            os.mkdir(full_ts_path)

        if not os.path.isdir(full_backup_path):
            os.mkdir(full_backup_path)

        if not os.path.isdir(full_collage_path):
            os.mkdir(full_collage_path)

    def verify_default_tags(self, tag_list: list[JsonTag]) -> list[JsonTag]:
        """
        Ensures that the default builtin tags  are present in the Library's
        save file. Takes in and returns the tag dictionary from the JSON file.
        """
        missing: list[JsonTag] = []

        for dt in self.default_tags:
            if dt["id"] not in [t["id"] for t in tag_list]:
                missing.append(dt)

        for m in missing:
            tag_list.append(m)

        return tag_list

    def open_library(self, path: str | Path) -> int:
        """
        Opens a TagStudio v9+ Library.
        Returns 0 if library does not exist, 1 if successfully opened, 2 if corrupted.
        """

        return_code: int = 2
<<<<<<< HEAD
        path: Path = self._fix_lib_path(path)

        if (path / ts_core.TS_FOLDER_NAME / "ts_library.json").exists():
            try:
                with open(
                    path / ts_core.TS_FOLDER_NAME / "ts_library.json",
=======
        path = os.path.normpath(path).rstrip("\\")

        # If '.TagStudio' is included in the path, trim the path up to it.
        if TS_FOLDER_NAME in path:
            path = path.split(TS_FOLDER_NAME)[0]

        if os.path.exists(os.path.normpath(f"{path}/{TS_FOLDER_NAME}/ts_library.json")):
            try:
                with open(
                    os.path.normpath(f"{path}/{TS_FOLDER_NAME}/ts_library.json"),
>>>>>>> 385b4117
                    "r",
                    encoding="utf-8",
                ) as file:
                    json_dump: JsonLibary = ujson.load(file)
                    self.library_dir = Path(path)
                    self.verify_ts_folders()
                    major, minor, patch = json_dump["ts-version"].split(".")

                    # Load Extension Blacklist ---------------------------------
                    if "ignored_extensions" in json_dump.keys():
                        self.ignored_extensions = json_dump["ignored_extensions"]

                    # Parse Tags ---------------------------------------------------
                    if "tags" in json_dump.keys():
                        start_time = time.time()

                        # Step 1: Verify default built-in tags are present.
                        json_dump["tags"] = self.verify_default_tags(json_dump["tags"])

                        for tag in json_dump["tags"]:
                            # Step 2: Create a Tag object and append it to the internal Tags list,
                            # then map that Tag's ID to its index in the Tags list.

                            id = int(tag.get("id", 0))

                            # Don't load tags with duplicate IDs
                            if id not in {t.id for t in self.tags}:
                                if id >= self._next_tag_id:
                                    self._next_tag_id = id + 1

                                name = tag.get("name", "")
                                shorthand = tag.get("shorthand", "")
                                aliases = tag.get("aliases", [])
                                subtag_ids = tag.get("subtag_ids", [])
                                color = tag.get("color", "")

                                t = Tag(
                                    id=id,
                                    name=name,
                                    shorthand=shorthand,
                                    aliases=aliases,
                                    subtags_ids=subtag_ids,
                                    color=color,
                                )

                                # NOTE: This does NOT use the add_tag_to_library() method!
                                # That method is only used for Tags added at runtime.
                                # This process uses the same inner methods, but waits until all of the
                                # Tags are registered in the Tags list before creating the Tag clusters.
                                self.tags.append(t)
                                self._map_tag_id_to_index(t, -1)
                                self._map_tag_strings_to_tag_id(t)
                            else:
                                logging.info(
                                    f"[LIBRARY]Skipping Tag with duplicate ID: {tag}"
                                )

                        # Step 3: Map each Tag's subtags together now that all Tag objects in it.
                        for t in self.tags:
                            self._map_tag_id_to_cluster(t)

                        end_time = time.time()
                        logging.info(
                            f"[LIBRARY] Tags loaded in {(end_time - start_time):.3f} seconds"
                        )

                    # Parse Entries ------------------------------------------------
                    if entries := json_dump.get("entries"):
                        start_time = time.time()
                        for entry in entries:
                            if "id" in entry:
                                id = int(entry["id"])
                                if id >= self._next_entry_id:
                                    self._next_entry_id = id + 1
                            else:
                                # Version 9.1.x+ Compatibility
                                id = self._next_entry_id
                                self._next_entry_id += 1

                            filename = entry.get("filename", "")
                            e_path = entry.get("path", "")
                            fields: list = []
                            if "fields" in entry:
                                # Cast JSON str keys to ints

                                for f in entry["fields"]:
                                    f[int(list(f.keys())[0])] = f[list(f.keys())[0]]
                                    del f[list(f.keys())[0]]
                                fields = entry["fields"]

                            # Look through fields for legacy Collation data --------
                            if int(major) >= 9 and int(minor) < 1:
                                for f in fields:
                                    if self.get_field_attr(f, "type") == "collation":
                                        # NOTE: This legacy support will be removed in
                                        # a later version, probably 9.2.
                                        # Legacy Collation data present in v9.0.x
                                        # DATA SHAPE: {name: str, page: int}

                                        # We'll do an inefficient linear search each
                                        # time to convert the legacy data.
                                        matched = False
                                        collation_id = -1
                                        for c in self.collations:
                                            if (
                                                c.title
                                                == self.get_field_attr(f, "content")[
                                                    "name"
                                                ]
                                            ):
                                                c.e_ids_and_pages.append(
                                                    (
                                                        id,
                                                        int(
                                                            self.get_field_attr(
                                                                f, "content"
                                                            )["page"]
                                                        ),
                                                    )
                                                )
                                                matched = True
                                                collation_id = c.id
                                        if not matched:
                                            c = Collation(
                                                id=self._next_collation_id,
                                                title=self.get_field_attr(f, "content")[
                                                    "name"
                                                ],
                                                e_ids_and_pages=[],
                                                sort_order="",
                                            )
                                            collation_id = self._next_collation_id
                                            self._next_collation_id += 1
                                            c.e_ids_and_pages.append(
                                                (
                                                    id,
                                                    int(
                                                        self.get_field_attr(
                                                            f, "content"
                                                        )["page"]
                                                    ),
                                                )
                                            )
                                            self.collations.append(c)
                                            self._map_collation_id_to_index(c, -1)
                                        f_id = self.get_field_attr(f, "id")
                                        f.clear()
                                        f[int(f_id)] = collation_id
                            # Collation Field data present in v9.1.x+
                            # DATA SHAPE: int
                            elif int(major) >= 9 and int(minor) >= 1:
                                pass

                            e = Entry(
                                id=int(id),
                                filename=filename,
                                path=e_path,
                                fields=fields,
                            )
                            self.entries.append(e)
                            self._map_entry_id_to_index(e, -1)
                        end_time = time.time()
                        logging.info(
                            f"[LIBRARY] Entries loaded in {(end_time - start_time):.3f} seconds"
                        )

                    # Parse Collations ---------------------------------------------------
                    if "collations" in json_dump.keys():
                        start_time = time.time()
                        for collation in json_dump["collations"]:
                            # Step 1: Create a Collation object and append it to
                            # the internal Collations list, then map that
                            # Collation's ID to its index in the Collations list.

                            id = int(collation.get("id", 0))
                            if id >= self._next_collation_id:
                                self._next_collation_id = id + 1

                            title = collation.get("title", "")
                            e_ids_and_pages = collation.get("e_ids_and_pages", [])
                            sort_order = collation.get("sort_order", "")
                            cover_id = collation.get("cover_id", -1)

                            c = Collation(
                                id=id,
                                title=title,
                                e_ids_and_pages=e_ids_and_pages,  # type: ignore
                                sort_order=sort_order,
                                cover_id=cover_id,
                            )

                            # NOTE: This does NOT use the add_collation_to_library() method
                            # which is intended to be used at runtime. However, there is
                            # currently no reason why it couldn't be used here, and is
                            # instead not used for consistency.
                            self.collations.append(c)
                            self._map_collation_id_to_index(c, -1)
                        end_time = time.time()
                        logging.info(
                            f"[LIBRARY] Collations loaded in {(end_time - start_time):.3f} seconds"
                        )

                    return_code = 1
            except ujson.JSONDecodeError:
                logging.info("[LIBRARY][ERROR]: Empty JSON file!")

        # If the Library is loaded, continue other processes.
        if return_code == 1:
<<<<<<< HEAD
            (self.library_dir / ts_core.TS_FOLDER_NAME).mkdir(
                parents=True, exist_ok=True
            )
=======
            if not os.path.exists(
                os.path.normpath(f"{self.library_dir}/{TS_FOLDER_NAME}")
            ):
                os.makedirs(os.path.normpath(f"{self.library_dir}/{TS_FOLDER_NAME}"))

>>>>>>> 385b4117
            self._map_filenames_to_entry_ids()

        return return_code

    # @deprecated('Use new Entry ID system.')
    def _map_filenames_to_entry_ids(self):
        """Maps a full filepath to its corresponding Entry's ID."""
        self.filename_to_entry_id_map.clear()
        for entry in self.entries:
            self.filename_to_entry_id_map[(entry.path / entry.filename)] = entry.id

    # def _map_filenames_to_entry_ids(self):
    # 	"""Maps the file paths of entries to their index in the library list."""
    # 	self.file_to_entry_index_map.clear()
    # 	for i, entry in enumerate(self.entries):
    # 		if os.name == 'nt':
    # 			self.file_to_entry_index_map[str(os.path.normpath(
    # 				f'{entry.path}/{entry.filename}')).lower()] = i
    # 		else:
    # 			self.file_to_entry_index_map[str(
    # 				os.path.normpath(f'{entry.path}/{entry.filename}'))] = i

    # def close_library(self, save: bool = True):
    # 	"""Closes the open TagStudio Library."""
    # 	self.clear_internal_vars()

    def to_json(self):
        """
        Creates a JSON serialized string from the Library object.
        Used in saving the library to disk.
        """

        file_to_save: JsonLibary = {
            "ts-version": VERSION,
            "ignored_extensions": [],
            "tags": [],
            "collations": [],
            "fields": [],
            "macros": [],
            "entries": [],
        }

        print("[LIBRARY] Formatting Tags to JSON...")

        file_to_save["ignored_extensions"] = [i for i in self.ignored_extensions if i]

        for tag in self.tags:
            file_to_save["tags"].append(tag.compressed_dict())

        file_to_save["tags"] = self.verify_default_tags(file_to_save["tags"])
        print("[LIBRARY] Formatting Entries to JSON...")
        for entry in self.entries:
            file_to_save["entries"].append(entry.compressed_dict())

        print("[LIBRARY] Formatting Collations to JSON...")
        for collation in self.collations:
            file_to_save["collations"].append(collation.compressed_dict())

        print("[LIBRARY] Done Formatting to JSON!")
        return file_to_save

    def save_library_to_disk(self):
        """Saves the Library to disk at the default TagStudio folder location."""

        logging.info(f"[LIBRARY] Saving Library to Disk...")
        start_time = time.time()
        filename = "ts_library.json"

        self.verify_ts_folders()

        with open(
<<<<<<< HEAD
            self.library_dir / ts_core.TS_FOLDER_NAME / filename, "w", encoding="utf-8"
=======
            os.path.normpath(f"{self.library_dir}/{TS_FOLDER_NAME}/{filename}"),
            "w",
            encoding="utf-8",
>>>>>>> 385b4117
        ) as outfile:
            outfile.flush()
            ujson.dump(
                self.to_json(),
                outfile,
                ensure_ascii=False,
                escape_forward_slashes=False,
            )
            # , indent=4 <-- How to prettyprint dump
        end_time = time.time()
        logging.info(
            f"[LIBRARY] Library saved to disk in {(end_time - start_time):.3f} seconds"
        )

    def save_library_backup_to_disk(self) -> str:
        """
        Saves a backup file of the Library to disk at the default TagStudio folder location.
        Returns the filename used, including the date and time."""

        logging.info(f"[LIBRARY] Saving Library Backup to Disk...")
        start_time = time.time()
        filename = f'ts_library_backup_{datetime.datetime.utcnow().strftime("%F_%T").replace(":", "")}.json'

        self.verify_ts_folders()
        with open(
<<<<<<< HEAD
            self.library_dir
            / ts_core.TS_FOLDER_NAME
            / ts_core.BACKUP_FOLDER_NAME
            / filename,
=======
            os.path.normpath(
                f"{self.library_dir}/{TS_FOLDER_NAME}/{BACKUP_FOLDER_NAME}/{filename}"
            ),
>>>>>>> 385b4117
            "w",
            encoding="utf-8",
        ) as outfile:
            outfile.flush()
            ujson.dump(
                self.to_json(),
                outfile,
                ensure_ascii=False,
                escape_forward_slashes=False,
            )
        end_time = time.time()
        logging.info(
            f"[LIBRARY] Library backup saved to disk in {(end_time - start_time):.3f} seconds"
        )
        return filename
        # , indent=4 <-- How to prettyprint dump

    def clear_internal_vars(self):
        """Clears the internal variables of the Library object."""
        self.library_dir = None
        self.is_legacy_library = False

        self.entries.clear()
        self._next_entry_id = 0
        # self.filtered_entries.clear()
        self._entry_id_to_index_map.clear()

        self._collation_id_to_index_map.clear()

        self.missing_matches = {}
        self.dir_file_count = -1
        self.files_not_in_library.clear()
        self.missing_files.clear()
        self.fixed_files.clear()
        self.filename_to_entry_id_map: dict[Path, int] = {}
        self.ignored_extensions = self.default_ext_blacklist

        self.tags.clear()
        self._next_tag_id = 1000
        self._tag_strings_to_id_map = {}
        self._tag_id_to_cluster_map = {}
        self._tag_id_to_index_map = {}
        self._tag_entry_ref_map.clear()

    def refresh_dir(self) -> Generator:
        """Scans a directory for files, and adds those relative filenames to internal variables."""

        # Reset file interfacing variables.
        # -1 means uninitialized, aka a scan like this was never attempted before.
        self.dir_file_count = 0
        self.files_not_in_library.clear()

        # Scans the directory for files, keeping track of:
        #   - Total file count
        #   - Files without library entries
        # for type in TYPES:
        start_time = time.time()
        for f in self.library_dir.glob("**/*"):
            # p = Path(os.path.normpath(f))
            if (
<<<<<<< HEAD
                "$RECYCLE.BIN" not in f.parts
                and ts_core.TS_FOLDER_NAME not in f.parts
                and "tagstudio_thumbs" not in f.parts
                and not f.is_dir()
=======
                "$RECYCLE.BIN" not in f
                and TS_FOLDER_NAME not in f
                and "tagstudio_thumbs" not in f
                and not os.path.isdir(f)
>>>>>>> 385b4117
            ):
                if f.suffix not in self.ignored_extensions:
                    self.dir_file_count += 1
                    file = f.relative_to(self.library_dir)
                    try:
                        _ = self.filename_to_entry_id_map[file]
                    except KeyError:
                        # print(file)
                        self.files_not_in_library.append(file)

            # sys.stdout.write(f'\r[LIBRARY] {self.dir_file_count} files found in "{self.library_dir}"...')
            # sys.stdout.flush()
            end_time = time.time()
            # Yield output every 1/30 of a second
            if (end_time - start_time) > 0.034:
                yield self.dir_file_count
                start_time = time.time()
        # print('')
        # Sorts the files by date modified, descending.
        if len(self.files_not_in_library) <= 100000:
            try:
                self.files_not_in_library = sorted(
                    self.files_not_in_library,
                    key=lambda t: -(self.library_dir / t).stat().st_ctime,
                )
            except (FileExistsError, FileNotFoundError):
                print(
                    f"[LIBRARY] [ERROR] Couldn't sort files, some were moved during the scanning/sorting process."
                )
                pass
        else:
            print(
                f"[LIBRARY][INFO] Not bothering to sort files because there's OVER 100,000! Better sorting methods will be added in the future."
            )

    def refresh_missing_files(self):
        """Tracks the number of Entries that point to an invalid file path."""
        self.missing_files.clear()
        for i, entry in enumerate(self.entries):
            full_path = self.library_dir / entry.path / entry.filename
            if not full_path.is_file():
                self.missing_files.append(full_path.resolve())
            yield i

    def remove_entry(self, entry_id: int) -> None:
        """Removes an Entry from the Library."""
        # del self.entries[entry_index]
        # self._map_filenames_to_entry_indices()

        # Step [1/2]:
        # Remove this Entry from the Entries list.
        entry = self.get_entry(entry_id)
        path = entry.path / entry.filename
        # logging.info(f'Removing path: {path}')

        del self.filename_to_entry_id_map[path]

        del self.entries[self._entry_id_to_index_map[entry_id]]

        # self.entries.remove(self.entries[self._entry_id_to_index_map[entry_id]])

        # Step [2/2]:
        # Remap the other Entry IDs to their new indices in the Entries list.
        self._entry_id_to_index_map.clear()
        for i, e in enumerate(self.entries):
            self._map_entry_id_to_index(e, i)

        # # Step [3/3]:
        # # Remap filenames to new indices.
        # self._map_filenames_to_entry_ids()

    def refresh_dupe_entries(self):
        """
        Refreshes the list of duplicate Entries.
        A duplicate Entry is defined as an Entry pointing to a file that one or more
        other Entries are also pointing to.\n
        `dupe_entries = tuple(int, list[int])`
        """

        # self.dupe_entries.clear()
        # known_files: set = set()
        # for entry in self.entries:
        # 	full_path = os.path.normpath(f'{self.library_dir}/{entry.path}/{entry.filename}')
        # 	if full_path in known_files:
        # 		self.dupe_entries.append(full_path)
        # 	else:
        # 		known_files.add(full_path)

        self.dupe_entries.clear()
        checked = set()
        remaining: list[Entry] = list(self.entries)
        for p, entry_p in enumerate(self.entries, start=0):
            if p not in checked:
                matched: list[int] = []
                for c, entry_c in enumerate(remaining, start=0):
                    if (
                        entry_p.path == entry_c.path
                        and entry_p.filename == entry_c.filename
                        and c != p
                    ):
                        matched.append(c)
                        checked.add(c)
                if matched:
                    self.dupe_entries.append((p, matched))
                    sys.stdout.write(
                        f"\r[LIBRARY] Entry [{p}/{len(self.entries)-1}]: Has Duplicate(s): {matched}"
                    )
                    sys.stdout.flush()
                else:
                    sys.stdout.write(
                        f"\r[LIBRARY] Entry [{p}/{len(self.entries)-1}]: Has No Duplicates"
                    )
                    sys.stdout.flush()
                checked.add(p)
        print("")

    def merge_dupe_entries(self):
        """
        Merges duplicate Entries.
        A duplicate Entry is defined as an Entry pointing to a file that one or more
        other Entries are also pointing to.\n
        `dupe_entries = tuple(int, list[int])`
        """

        print("[LIBRARY] Mirroring Duplicate Entries...")
        for dupe in self.dupe_entries:
            self.mirror_entry_fields([dupe[0]] + dupe[1])

        # print('Consolidating Entries...')
        # for dupe in self.dupe_entries:
        # 	for index in dupe[1]:
        # 		print(f'Consolidating Duplicate: {(self.entries[index].path + os.pathsep + self.entries[index].filename)}')
        # 		self.entries.remove(self.entries[index])
        # self._map_filenames_to_entry_indices()

        print(
            "[LIBRARY] Consolidating Entries... (This may take a while for larger libraries)"
        )
        unique: list[Entry] = []
        for i, e in enumerate(self.entries):
            if e not in unique:
                unique.append(e)
                # print(f'[{i}/{len(self.entries)}] Appending: {(e.path + os.pathsep + e.filename)[0:32]}...')
                sys.stdout.write(
                    f"\r[LIBRARY] [{i}/{len(self.entries)}] Appending Unique Entry..."
                )
            else:
                sys.stdout.write(
                    f"\r[LIBRARY] [{i}/{len(self.entries)}] Consolidating Duplicate: {e.path / e.filename}..."
                )
        print("")
        # [unique.append(x) for x in self.entries if x not in unique]
        self.entries = unique
        self._map_filenames_to_entry_ids()

    def refresh_dupe_files(self, results_filepath):
        """
        Refreshes the list of duplicate files.
        A duplicate file is defined as an identical or near-identical file as determined
        by a DupeGuru results file.
        """
        full_results_path = Path(results_path)
        if self.library_dir not in results_filepath.parents:
            full_results_path = self.library_dir / full_results_path

        if full_results_path.is_file():
            self.dupe_files.clear()
            self._map_filenames_to_entry_ids()
            tree = ET.parse(full_results_path)
            root = tree.getroot()
            for i, group in enumerate(root):
                # print(f'-------------------- Match Group {i}---------------------')
                files: list[Path] = []
                # (File Index, Matched File Index, Match Percentage)
                matches: list[tuple[int, int, int]] = []
                for element in group:
                    if element.tag == "file":
                        file = Path(element.attrib.get("path"))
                        files.append(file)
                    if element.tag == "match":
                        matches.append(
                            (
                                int(element.attrib.get("first")),
                                int(element.attrib.get("second")),
                                int(element.attrib.get("percentage")),
                            )
                        )
                for match in matches:
                    # print(f'MATCHED ({match[2]}%): \n   {files[match[0]]} \n-> {files[match[1]]}')
                    file_1 = files[match[0]].relative_to(self.library_dir)
                    file_2 = files[match[1]].relative_to(self.library_dir)

                    if (
                        file_1.resolve in self.filename_to_entry_id_map.keys()
                        and file_2 in self.filename_to_entry_id_map.keys()
                    ):
                        self.dupe_files.append(
                            (files[match[0]], files[match[1]], match[2])
                        )
                    # self.dupe_files.append((files[match[0]], files[match[1]], match[2]))

                print("")

            for dupe in self.dupe_files:
                print(
                    f"[LIBRARY] MATCHED ({dupe[2]}%): \n   {dupe[0]} \n-> {dupe[1]}",
                    end="\n",
                )
                # self.dupe_files.append(full_path)

    def remove_missing_files(self):
        deleted = []
        for i, missing in enumerate(self.missing_files):
            # pb.setValue(i)
            # pb.setLabelText(f'Deleting {i}/{len(self.lib.missing_files)} Unlinked Entries')
            try:
                id = self.get_entry_id_from_filepath(missing)
                logging.info(f"Removing Entry ID {id}:\n\t{missing}")
                self.remove_entry(id)
                # self.driver.purge_item_from_navigation(ItemType.ENTRY, id)
                deleted.append(missing)
            except KeyError:
                logging.info(
                    f'[LIBRARY][ERROR]: "{id}" was reported as missing, but is not in the file_to_entry_id map.'
                )
            yield (i, id)
        for d in deleted:
            self.missing_files.remove(d)

    def remove_missing_matches(self, fixed_indices: list[int]):
        """Removes a list of fixed Entry indices from the internal missing_matches list."""
        for i in fixed_indices:
            del self.missing_matches[i]

    def fix_missing_files(self):
        """
        Attempts to repair Entries that point to invalid file paths.
        """

        # self.refresh_missing_files()

        # matched_json_filepath = os.path.normpath(
        # 	f'{self.library_dir}/{TS_FOLDER_NAME}/missing_matched.json')
        # # if not os.path.exists(matched_json_filepath):
        # # 	self.match_missing_files()

        self.missing_matches.clear()

        fixed_indices = []
        # if os.path.exists(matched_json_filepath):
        # 	with open(matched_json_filepath, "r", encoding="utf8") as f:
        # 		self.missing_matches = json.load(f)

        # 	self.refresh_missing_files()
        for i, missing in enumerate(self.missing_files):
            print(missing)
            if missing not in self.missing_matches.keys():
                matches = self._match_missing_file(missing)
                if matches:
                    print(f"[LIBRARY] Adding key {missing} with matches {matches}")
                    self.missing_matches[missing] = matches
                    yield (i, True)
                else:
                    yield (i, False)

        # self._purge_empty_missing_entries()

        for i, matches in enumerate(self.missing_matches):
            if len(self.missing_matches[matches]) == 1:
                id = self.get_entry_id_from_filepath(matches)
                self.update_entry_path(id, self.missing_matches[matches][0])
                fixed_indices.append(matches)
                # print(f'Fixed {self.entries[self.get_entry_index_from_filename(i)].filename}')
                print(f"[LIBRARY] Fixed {self.get_entry(id).filename}")
            # (int, str)

        self._map_filenames_to_entry_ids()
        # TODO - the type here doesnt match but I cant reproduce calling this
        self.remove_missing_matches(fixed_indices)

        # for i in fixed_indices:
        # 	# print(json_dump[i])
        # 	del self.missing_matches[i]

        # with open(matched_json_filepath, "w") as outfile:
        # 	outfile.flush()
        # 	json.dump({}, outfile, indent=4)
        # print(f'Re-saved to disk at {matched_json_filepath}')

    def _match_missing_file(self, file: str) -> list[str]:
        """
        Tries to find missing entry files within the library directory.
        Works if files were just moved to different subfolders and don't have duplicate names.
        """

        # self.refresh_missing_files()

        matches = []

        # for file in self.missing_files:
        path = Path(file)
        for root, dirs, files in os.walk(self.library_dir):
            for f in files:
                # print(f'{tail} --- {f}')
                if path.name == f and "$recycle.bin" not in str(root).lower():
                    # self.fixed_files.append(tail)

                    new_path = Path(root).relative_to(self.library_dir)

                    matches.append(new_path)

                    # if file not in matches.keys():
                    # 	matches[file] = []
                    # matches[file].append(new_path)

                    print(
                        f"[LIBRARY] MATCH: {file} \n\t-> {self.library_dir / new_path / path.name}\n"
                    )

        if not matches:
            print(f"[LIBRARY] No matches found for: {file}")

        return matches

        # print(f'╡ {os.path.normpath(os.path.relpath(file, self.library_dir))} ╞'.center(
        #     os.get_terminal_size()[0], "═"))
        # print('↓ ↓ ↓'.center(os.get_terminal_size()[0], " "))
        # print(
        #     f'╡ {os.path.normpath(new_path + "/" + tail)} ╞'.center(os.get_terminal_size()[0], "═"))
        # print(self.entries[self.file_to_entry_index_map[str(
        #     os.path.normpath(os.path.relpath(file, self.library_dir)))]])

        # # print(
        # #     f'{file} -> {os.path.normpath(self.library_dir + "/" + new_path + "/" + tail)}')
        # # # TODO: Update the Entry path with the 'new_path' variable via a completed update_entry() method.

        # if (str(os.path.normpath(new_path + "/" + tail))) in self.file_to_entry_index_map.keys():
        #     print(
        #         'Existing Entry ->'.center(os.get_terminal_size()[0], " "))
        #     print(self.entries[self.file_to_entry_index_map[str(
        #         os.path.normpath(new_path + "/" + tail))]])

        # print(f''.center(os.get_terminal_size()[0], "─"))
        # print('')

        # for match in matches.keys():
        #     self.fixed_files.append(match)
        #     # print(match)
        #     # print(f'\t{matches[match]}')

        # with open(
        #    self.library_dir / TS_FOLDER_NAME / "missing_matched.json", "w"
        # ) as outfile:
        #    outfile.flush()
        #    json.dump(matches, outfile, indent=4)
        # print(
        #    f'[LIBRARY] Saved to disk at {self.library_dir / TS_FOLDER_NAME / "missing_matched.json"}'
        # )

    def count_tag_entry_refs(self) -> None:
        """
        Counts the number of entry references for each tag. Stores results
        in `tag_entry_ref_map`.
        """
        self._tag_entry_ref_map.clear()
        self.tag_entry_refs.clear()
        local_hits: set = set()

        for entry in self.entries:
            local_hits.clear()
            if entry.fields:
                for field in entry.fields:
                    if self.get_field_attr(field, "type") == "tag_box":
                        for tag_id in self.get_field_attr(field, "content"):
                            local_hits.add(tag_id)

            for hit in list(local_hits):
                try:
                    _ = self._tag_entry_ref_map[hit]
                except KeyError:
                    self._tag_entry_ref_map[hit] = 0
                self._tag_entry_ref_map[hit] += 1

        # keys = list(self.tag_entry_ref_map.keys())
        # values = list(self.tag_entry_ref_map.values())
        self.tag_entry_refs = sorted(
            self._tag_entry_ref_map.items(), key=lambda x: x[1], reverse=True
        )

    def add_entry_to_library(self, entry: Entry):
        """Adds a new Entry to the Library."""
        self.entries.append(entry)
        self._map_entry_id_to_index(entry, -1)

    def add_new_files_as_entries(self) -> list[int]:
        """Adds files from the `files_not_in_library` list to the Library as Entries. Returns list of added indices."""
        new_ids: list[int] = []
        for file in self.files_not_in_library:
            path = Path(file)
            # print(os.path.split(file))
            entry = Entry(
                id=self._next_entry_id, filename=path.name, path=path.parent, fields=[]
            )
            self._next_entry_id += 1
            self.add_entry_to_library(entry)
            new_ids.append(entry.id)
        self._map_filenames_to_entry_ids()
        self.files_not_in_library.clear()
        return new_ids

        self.files_not_in_library.clear()

    def get_entry(self, entry_id: int) -> Entry:
        """Returns an Entry object given an Entry ID."""
        return self.entries[self._entry_id_to_index_map[int(entry_id)]]

    def get_collation(self, collation_id: int) -> Collation:
        """Returns a Collation object given an Collation ID."""
        return self.collations[self._collation_id_to_index_map[int(collation_id)]]

    # @deprecated('Use new Entry ID system.')
    def get_entry_from_index(self, index: int) -> Entry | None:
        """Returns a Library Entry object given its index in the unfiltered Entries list."""
        if self.entries:
            return self.entries[int(index)]
        return None

    # @deprecated('Use new Entry ID system.')
    def get_entry_id_from_filepath(self, filename):
        """Returns an Entry ID given the full filepath it points to."""
        try:
            if self.entries:
                return self.filename_to_entry_id_map[
                    Path(filename).relative_to(self.library_dir)
                ]
        except KeyError:
            return -1

    def search_library(
        self, query: str = None, entries=True, collations=True, tag_groups=True
    ) -> list[tuple[ItemType, int]]:
        """
        Uses a search query to generate a filtered results list.
        Returns a list of (str, int) tuples consisting of a result type and ID.
        """

        # self.filtered_entries.clear()
        results: list[tuple[ItemType, int]] = []
        collations_added = []

        if query:
            # start_time = time.time()
            query = query.strip().lower()
            query_words: list[str] = query.split(" ")
            all_tag_terms: list[str] = []
            only_untagged: bool = "untagged" in query or "no tags" in query
            only_empty: bool = "empty" in query or "no fields" in query
            only_missing: bool = "missing" in query or "no file" in query
            allow_adv: bool = "filename:" in query_words
            tag_only: bool = "tag_id:" in query_words
            if allow_adv:
                query_words.remove("filename:")
            if tag_only:
                query_words.remove("tag_id:")
            # TODO: Expand this to allow for dynamic fields to work.
            only_no_author: bool = "no author" in query or "no artist" in query

            # Preprocess the Tag terms.
            if query_words:
                for i, term in enumerate(query_words):
                    for j, term in enumerate(query_words):
                        if (
                            query_words[i : j + 1]
                            and " ".join(query_words[i : j + 1])
                            in self._tag_strings_to_id_map
                        ):
                            all_tag_terms.append(" ".join(query_words[i : j + 1]))
                # This gets rid of any accidental term inclusions because they were words
                # in another term. Ex. "3d" getting added in "3d art"
                for i, term in enumerate(all_tag_terms):
                    for j, term2 in enumerate(all_tag_terms):
                        if i != j and all_tag_terms[i] in all_tag_terms[j]:
                            # print(
                            #     f'removing {all_tag_terms[i]} because {all_tag_terms[i]} was in {all_tag_terms[j]}')
                            all_tag_terms.remove(all_tag_terms[i])
                            break

            # print(all_tag_terms)

            # non_entry_count = 0
            # Iterate over all Entries =============================================================
            for entry in self.entries:
                allowed_ext: bool = entry.filename.suffix not in self.ignored_extensions
                # try:
                # entry: Entry = self.entries[self.file_to_library_index_map[self._source_filenames[i]]]
                # print(f'{entry}')

                if allowed_ext:
                    # If the entry has tags of any kind, append them to this main tag list.
                    entry_tags: list[int] = []
                    entry_authors: list[str] = []
                    if entry.fields:
                        for field in entry.fields:
                            field_id = list(field.keys())[0]
                            if self.get_field_obj(field_id)["type"] == "tag_box":
                                entry_tags.extend(field[field_id])
                            if self.get_field_obj(field_id)["name"] == "Author":
                                entry_authors.extend(field[field_id])
                            if self.get_field_obj(field_id)["name"] == "Artist":
                                entry_authors.extend(field[field_id])

                    # print(f'Entry Tags: {entry_tags}')

                    # Add Entries from special flags -------------------------------
                    # TODO: Come up with a more user-resistent way to 'archived' and 'favorite' tags.
                    if only_untagged:
                        if not entry_tags:
                            results.append((ItemType.ENTRY, entry.id))
                    elif only_no_author:
                        if not entry_authors:
                            results.append((ItemType.ENTRY, entry.id))
                    elif only_empty:
                        if not entry.fields:
                            results.append((ItemType.ENTRY, entry.id))
                    elif only_missing:
                        if (
                            self.library_dir / entry.path / entry.filename
                        ).resolve() in self.missing_files:
                            results.append((ItemType.ENTRY, entry.id))

                    # elif query == "archived":
                    #     if entry.tags and self._tag_names_to_tag_id_map[self.archived_word.lower()][0] in entry.tags:
                    #         self.filtered_file_list.append(file)
                    #         pb.value = len(self.filtered_file_list)
                    # elif query in entry.path.lower():

                    # NOTE: This searches path and filenames.

                    if allow_adv:
                        if [q for q in query_words if (q in str(entry.path).lower())]:
                            results.append((ItemType.ENTRY, entry.id))
                        elif [
                            q for q in query_words if (q in str(entry.filename).lower())
                        ]:
                            results.append((ItemType.ENTRY, entry.id))
                    elif tag_only:
                        if entry.has_tag(self, int(query_words[0])):
                            results.append((ItemType.ENTRY, entry.id))

                    # elif query in entry.filename.lower():
                    # 	self.filtered_entries.append(index)
                    elif entry_tags:
                        # For each verified, extracted Tag term.
                        failure_to_union_terms = False
                        for term in all_tag_terms:
                            # If the term from the previous loop was already verified:
                            if not failure_to_union_terms:
                                cluster: set = set()
                                # Add the immediate associated Tags to the set (ex. Name, Alias hits)
                                # Since this term could technically map to multiple IDs, iterate over it
                                # (You're 99.9999999% likely to just get 1 item)
                                for id in self._tag_strings_to_id_map[term]:
                                    cluster.add(id)
                                    cluster = cluster.union(
                                        set(self.get_tag_cluster(id))
                                    )
                                # print(f'Full Cluster: {cluster}')
                                # For each of the Tag IDs in the term's ID cluster:
                                for t in cluster:
                                    # Assume that this ID from the cluster is not in the Entry.
                                    # Wait to see if proven wrong.
                                    failure_to_union_terms = True
                                    # If the ID actually is in the Entry,
                                    if t in entry_tags:
                                        # There wasn't a failure to find one of the term's cluster IDs in the Entry.
                                        # There is also no more need to keep checking the rest of the terms in the cluster.
                                        failure_to_union_terms = False
                                        # print(f'FOUND MATCH: {t}')
                                        break
                                    # print(f'\tFailure to Match: {t}')
                        # If there even were tag terms to search through AND they all match an entry
                        if all_tag_terms and not failure_to_union_terms:
                            # self.filter_entries.append()
                            # self.filtered_file_list.append(file)
                            # results.append((SearchItemType.ENTRY, entry.id))
                            added = False
                            for f in entry.fields:
                                if self.get_field_attr(f, "type") == "collation":
                                    if (
                                        self.get_field_attr(f, "content")
                                        not in collations_added
                                    ):
                                        results.append(
                                            (
                                                ItemType.COLLATION,
                                                self.get_field_attr(f, "content"),
                                            )
                                        )
                                        collations_added.append(
                                            self.get_field_attr(f, "content")
                                        )
                                    added = True

                            if not added:
                                results.append((ItemType.ENTRY, entry.id))

                # sys.stdout.write(
                #     f'\r[INFO][FILTER]: {len(self.filtered_file_list)} matches found')
                # sys.stdout.flush()

                # except:
                #     # # Put this here to have new non-registered images show up
                #     # if query == "untagged" or query == "no author" or query == "no artist":
                #     #     self.filtered_file_list.append(file)
                #     # non_entry_count = non_entry_count + 1
                #     pass

            # end_time = time.time()
            # print(
            # 	f'[INFO][FILTER]: {len(self.filtered_entries)} matches found ({(end_time - start_time):.3f} seconds)')

            # if non_entry_count:
            # 	print(
            # 		f'[INFO][FILTER]: There are {non_entry_count} new files in {self.source_dir} that do not have entries. These will not appear in most filtered results.')
            # if not self.filtered_entries:
            # 	print("[INFO][FILTER]: Filter returned no results.")
        else:
            for entry in self.entries:
                added = False
                allowed_ext = entry.filename.suffix not in self.ignored_extensions
                if allowed_ext:
                    for f in entry.fields:
                        if self.get_field_attr(f, "type") == "collation":
                            if (
                                self.get_field_attr(f, "content")
                                not in collations_added
                            ):
                                results.append(
                                    (
                                        ItemType.COLLATION,
                                        self.get_field_attr(f, "content"),
                                    )
                                )
                                collations_added.append(
                                    self.get_field_attr(f, "content")
                                )
                            added = True

                    if not added:
                        results.append((ItemType.ENTRY, entry.id))
            # for file in self._source_filenames:
            #     self.filtered_file_list.append(file)
        results.reverse()
        return results

    def search_tags(
        self,
        query: str,
        include_cluster=False,
        ignore_builtin=False,
        threshold: int = 1,
        context: list[str] = None,
    ) -> list[int]:
        """Returns a list of Tag IDs returned from a string query."""
        # tag_ids: list[int] = []
        # if query:
        # 	query = query.lower()
        # 	query_words = query.split(' ')
        # 	all_tag_terms: list[str] = []

        # 	# Preprocess the Tag terms.
        # 	if len(query_words) > 0:
        # 		for i, term in enumerate(query_words):
        # 			for j, term in enumerate(query_words):
        # 				if query_words[i:j+1] and " ".join(query_words[i:j+1]) in self._tag_names_to_tag_id_map:
        # 					all_tag_terms.append(" ".join(query_words[i:j+1]))
        # 		# This gets rid of any accidental term inclusions because they were words
        # 		# in another term. Ex. "3d" getting added in "3d art"
        # 		for i, term in enumerate(all_tag_terms):
        # 			for j, term2 in enumerate(all_tag_terms):
        # 				if i != j and all_tag_terms[i] in all_tag_terms[j]:
        # 					# print(
        # 					#     f'removing {all_tag_terms[i]} because {all_tag_terms[i]} was in {all_tag_terms[j]}')
        # 					all_tag_terms.remove(all_tag_terms[i])
        # 					break

        # 		for term in all_tag_terms:
        # 			for id in self._tag_names_to_tag_id_map[term]:
        # 				if id not in tag_ids:
        # 					tag_ids.append(id)
        # return tag_ids

        # NOTE: I'd expect a blank query to return all with the other implementation, but
        # it misses stuff like Archive (id 0) so here's this as a catch-all.

        if not query:
            all: list[int] = []
            for tag in self.tags:
                if ignore_builtin and tag.id >= 1000:
                    all.append(tag.id)
                elif not ignore_builtin:
                    all.append(tag.id)
            return all

        # Direct port from Version 8 ===========================================
        # TODO: Make this more efficient (if needed)
        # ids: list[int] = []
        id_weights: list[tuple[int, int]] = []
        # partial_id_weights: list[int] = []
        priority_ids: list[int] = []
        # print(f'Query: \"{query}\" -------------------------------------')
        for string in self._tag_strings_to_id_map:  # O(n), n = tags
            exact_match: bool = False
            partial_match: bool = False
            query = strip_punctuation(query).lower()
            string = strip_punctuation(string).lower()

            if query == string:
                exact_match = True
            elif string.startswith(query):
                if len(query) >= (
                    len(string) // (len(string) if threshold == 1 else threshold)
                ):
                    partial_match = True

            if exact_match or partial_match:
                # Avg O(1), usually 1 item
                for tag_id in self._tag_strings_to_id_map[string]:
                    proceed: bool = False
                    if ignore_builtin and tag_id >= 1000:
                        proceed = True
                    elif not ignore_builtin:
                        proceed = True

                    if proceed:
                        if tag_id not in [x[0] for x in id_weights]:
                            if exact_match:
                                # print(f'[{query}] EXACT MATCH:')
                                # print(self.get_tag_from_id(tag_id).display_name(self))
                                # print('')
                                # time.sleep(0.1)
                                priority_ids.append(tag_id)
                                id_weights.append((tag_id, 100000000))
                            else:
                                # print(f'[{query}] Partial Match:')
                                # print(self.get_tag_from_id(tag_id).display_name(self))
                                # print('')
                                # time.sleep(0.1)
                                # ids.append(id)
                                id_weights.append((tag_id, 0))
                        # O(m), m = # of references
                        if include_cluster:
                            for id in self.get_tag_cluster(tag_id):
                                if (id, 0) not in id_weights:
                                    id_weights.append((id, 0))

        # Contextual Weighing
        if context and (
            (len(id_weights) > 1 and len(priority_ids) > 1) or (len(priority_ids) > 1)
        ):
            context_strings: list[str] = [
                s.replace(" ", "")
                .replace("_", "")
                .replace("-", "")
                .replace("'", "")
                .replace("(", "")
                .replace(")", "")
                .replace("[", "")
                .replace("]", "")
                .lower()
                for s in context
            ]
            for term in context:
                if len(term.split(" ")) > 1:
                    context_strings += term.split(" ")
                if len(term.split("_")) > 1:
                    context_strings += term.split("_")
                if len(term.split("-")) > 1:
                    context_strings += term.split("-")
            context_strings = list(set(context_strings))
            # context_strings.sort() # NOTE: TEMP!!!!!!!!!!!!!!!!!!
            # print(f'Context Strings: {context_strings}')
            # time.sleep(3)
            # for term in context:
            # 	context_ids += self.filter_tags(query=term, include_cluster=True, ignore_builtin=ignore_builtin)
            for i, idw in enumerate(id_weights, start=0):
                weight: int = 0
                tag_strings: list[str] = []
                subtag_ids: list[int] = self.get_all_child_tag_ids(idw[0])
                for id in self.get_tag_cluster(idw[0]):
                    subtag_ids += self.get_all_child_tag_ids(id)
                subtag_ids = list(set(subtag_ids))

                for sub_id in subtag_ids:
                    tag_strings += (
                        [self.get_tag(sub_id).name]
                        + [self.get_tag(sub_id).shorthand]
                        + self.get_tag(sub_id).aliases
                    )

                # for id in self.get_tag_cluster(idw[0]):
                # 	tag_strings += [self.get_tag_from_id(id).name] + [self.get_tag_from_id(id).shorthand] + self.get_tag_from_id(id).aliases
                split: list[str] = []
                for ts in tag_strings:
                    if len(ts.split(" ")) > 1:
                        split += ts.split(" ")
                tag_strings += split
                tag_strings = [
                    s.replace(" ", "")
                    .replace("_", "")
                    .replace("-", "")
                    .replace("'", "")
                    .lower()
                    for s in tag_strings
                ]
                while "" in tag_strings:
                    tag_strings.remove("")
                tag_strings = list(set(tag_strings))
                # tag_strings.sort() # NOTE: TEMP!!!!!!!!!!!!!!!!!!
                for ts in tag_strings:
                    weight += context_strings.count(ts)
                id_weights[i] = (idw[0], idw[1] + weight)

                # print(f'Tag Strings for {self.get_tag_from_id(idw[0]).display_name(self)}: {tag_strings}')
                # time.sleep(3)
        id_weights = sorted(id_weights, key=lambda id: id[1], reverse=True)

        # if len(id_weights) > 1:
        # 	print(f'Context Weights: \"{id_weights}\"')

        final: list[int] = []

        # if context and id_weights:
        # 	time.sleep(3)
        [final.append(idw[0]) for idw in id_weights if idw[0] not in final]  # type: ignore
        # print(f'Final IDs: \"{[self.get_tag_from_id(id).display_name(self) for id in final]}\"')
        # print('')
        return final

    def get_all_child_tag_ids(self, tag_id: int) -> list[int]:
        """Recursively traverse a Tag's subtags and return a list of all children tags."""
        subtag_ids: list[int] = []
        if self.get_tag(tag_id).subtag_ids:
            for sub_id in self.get_tag(tag_id).subtag_ids:
                if sub_id not in subtag_ids:
                    subtag_ids.append(sub_id)
                    subtag_ids += self.get_all_child_tag_ids(sub_id)
        else:
            return [tag_id]

        return subtag_ids

    def filter_field_templates(self, query: str) -> list[int]:
        """Returns a list of Field Template IDs returned from a string query."""

        matches: list[int] = []
        for ft in self.default_fields:
            if ft["name"].lower().startswith(query.lower()):
                matches.append(ft["id"])

        return matches

    def update_tag(self, tag: Tag) -> None:
        """
        Edits a Tag in the Library.
        This function undoes and redos the following parts of the 'add_tag_to_library()' process:\n
        - Un-maps the old Tag name, shorthand, and aliases from the Tag ID
        and re-maps the new strings to its ID via '_map_tag_names_to_tag_id()'.\n
        - Un
        """
        tag.subtag_ids = [x for x in tag.subtag_ids if x != tag.id]

        # Since the ID stays the same when editing, only the Tag object is needed.
        # Merging Tags is handled in a different function.
        old_tag: Tag = self.get_tag(tag.id)

        # Undo and Redo 'self._map_tag_names_to_tag_id(tag)' ===========================================================
        # got to map[old names] and remove reference to this id.
        # Remember that _tag_names_to_tag_id_map maps strings to a LIST of ids.
        # print(
        #     f'Removing connection from "{old_tag.name.lower()}" to {old_tag.id} in {self._tag_names_to_tag_id_map[old_tag.name.lower()]}')
        old_name: str = strip_punctuation(old_tag.name).lower()
        self._tag_strings_to_id_map[old_name].remove(old_tag.id)
        # Delete the map key if it doesn't point to any other IDs.
        if not self._tag_strings_to_id_map[old_name]:
            del self._tag_strings_to_id_map[old_name]
        if old_tag.shorthand:
            old_sh: str = strip_punctuation(old_tag.shorthand).lower()
            # print(
            #     f'Removing connection from "{old_tag.shorthand.lower()}" to {old_tag.id} in {self._tag_names_to_tag_id_map[old_tag.shorthand.lower()]}')
            self._tag_strings_to_id_map[old_sh].remove(old_tag.id)
            # Delete the map key if it doesn't point to any other IDs.
            if not self._tag_strings_to_id_map[old_sh]:
                del self._tag_strings_to_id_map[old_sh]
        if old_tag.aliases:
            for alias in old_tag.aliases:
                old_a: str = strip_punctuation(alias).lower()
                # print(
                #     f'Removing connection from "{alias.lower()}" to {old_tag.id} in {self._tag_names_to_tag_id_map[alias.lower()]}')
                self._tag_strings_to_id_map[old_a].remove(old_tag.id)
                # Delete the map key if it doesn't point to any other IDs.
                if not self._tag_strings_to_id_map[old_a]:
                    del self._tag_strings_to_id_map[old_a]
        # then add new reference to this id at map[new names]
        # print(f'Mapping new names for "{tag.name.lower()}" (ID: {tag.id})')
        self._map_tag_strings_to_tag_id(tag)

        # Redo 'self.tags.append(tag)' =================================================================================
        # then swap out the tag in the tags list to this one
        # print(f'Swapping {self.tags[self._tag_id_to_index_map[old_tag.id]]} *FOR* {tag} in tags list.')
        self.tags[self._tag_id_to_index_map[old_tag.id]] = tag
        print(f"Edited Tag: {tag}")

        # Undo and Redo 'self._map_tag_id_to_cluster(tag)' =============================================================
        # NOTE: Currently the tag is getting updated outside of this due to python
        # entanglement shenanigans so for now this method will always update the cluster maps.
        # if old_tag.subtag_ids != tag.subtag_ids:
        # TODO: Optimize this by 1,000,000% buy building an inverse recursive map function
        # instead of literally just deleting the whole map and building it again
        # print('Reticulating Splines...')
        self._tag_id_to_cluster_map.clear()
        for tag in self.tags:
            self._map_tag_id_to_cluster(tag)
            # print('Splines Reticulated.')

            self._map_tag_id_to_cluster(tag)

    def remove_tag(self, tag_id: int) -> None:
        """
        Removes a Tag from the Library.
        Disconnects it from all internal lists and maps, then remaps others as needed.
        """
        tag = self.get_tag(tag_id)

        # Step [1/7]:
        # Remove from Entries.
        for e in self.entries:
            if e.fields:
                for f in e.fields:
                    if self.get_field_attr(f, "type") == "tag_box":
                        if tag_id in self.get_field_attr(f, "content"):
                            self.get_field_attr(f, "content").remove(tag.id)

        # Step [2/7]:
        # Remove from Subtags.
        for t in self.tags:
            if t.subtag_ids:
                if tag_id in t.subtag_ids:
                    t.subtag_ids.remove(tag.id)

        # Step [3/7]:
        # Remove ID -> cluster reference.
        if tag_id in self._tag_id_to_cluster_map:
            del self._tag_id_to_cluster_map[tag.id]
        # Remove mentions of this ID in all clusters.
        for key, values in self._tag_id_to_cluster_map.items():
            if tag_id in values:
                values.remove(tag.id)

        # Step [4/7]:
        # Remove mapping of this ID to its index in the tags list.
        if tag.id in self._tag_id_to_index_map:
            del self._tag_id_to_index_map[tag.id]

        # Step [5/7]:
        # Remove this Tag from the tags list.
        self.tags.remove(tag)

        # Step [6/7]:
        # Remap the other Tag IDs to their new indices in the tags list.
        self._tag_id_to_index_map.clear()
        for i, t in enumerate(self.tags):
            self._map_tag_id_to_index(t, i)

        # Step [7/7]:
        # Remap all existing Tag names.
        self._tag_strings_to_id_map.clear()
        for t in self.tags:
            self._map_tag_strings_to_tag_id(t)

    def get_tag_ref_count(self, tag_id: int) -> tuple[int, int]:
        """Returns an int tuple (entry_ref_count, subtag_ref_count) of Tag reference counts."""
        entry_ref_count: int = 0
        subtag_ref_count: int = 0

        for e in self.entries:
            if e.fields:
                for f in e.fields:
                    if self.get_field_attr(f, "type") == "tag_box":
                        if tag_id in self.get_field_attr(f, "content"):
                            entry_ref_count += 1
                            break

        for t in self.tags:
            if t.subtag_ids:
                if tag_id in t.subtag_ids:
                    subtag_ref_count += 1

        # input()
        return (entry_ref_count, subtag_ref_count)

    def update_entry_path(self, entry_id: int, path: str | Path) -> None:
        """Updates an Entry's path."""
        self.get_entry(entry_id).path = Path(path)

    def update_entry_filename(self, entry_id: int, filename: str | Path) -> None:
        """Updates an Entry's filename."""
        self.get_entry(entry_id).filename = Path(filename)

    def update_entry_field(self, entry_id: int, field_index: int, content, mode: str):
        """Updates an Entry's specific field. Modes: append, remove, replace."""

        field_id: int = list(self.get_entry(entry_id).fields[field_index].keys())[0]
        if mode.lower() == "append" or mode.lower() == "extend":
            for i in content:
                if i not in self.get_entry(entry_id).fields[field_index][field_id]:
                    self.get_entry(entry_id).fields[field_index][field_id].append(i)
        elif mode.lower() == "replace":
            self.get_entry(entry_id).fields[field_index][field_id] = content
        elif mode.lower() == "remove":
            for i in content:
                self.get_entry(entry_id).fields[field_index][field_id].remove(i)

    def does_field_content_exist(self, entry_id: int, field_id: int, content) -> bool:
        """Returns whether or not content exists in a specific entry field type."""
        # entry = self.entries[entry_index]
        entry = self.get_entry(entry_id)
        indices = self.get_field_index_in_entry(entry, field_id)
        for i in indices:
            if self.get_field_attr(entry.fields[i], "content") == content:
                return True
        return False

    def add_generic_data_to_entry(self, data, entry_id: int):
        """Adds generic data to an Entry on a "best guess" basis. Used in adding scraped data."""
        if data:
            # Add a Title Field if the data doesn't already exist.
            if data.get("title"):
                field_id = 0  # Title Field ID
                if not self.does_field_content_exist(entry_id, field_id, data["title"]):
                    self.add_field_to_entry(entry_id, field_id)
                    self.update_entry_field(entry_id, -1, data["title"], "replace")

            # Add an Author Field if the data doesn't already exist.
            if data.get("author"):
                field_id = 1  # Author Field ID
                if not self.does_field_content_exist(
                    entry_id, field_id, data["author"]
                ):
                    self.add_field_to_entry(entry_id, field_id)
                    self.update_entry_field(entry_id, -1, data["author"], "replace")

            # Add an Artist Field if the data doesn't already exist.
            if data.get("artist"):
                field_id = 2  # Artist Field ID
                if not self.does_field_content_exist(
                    entry_id, field_id, data["artist"]
                ):
                    self.add_field_to_entry(entry_id, field_id)
                    self.update_entry_field(entry_id, -1, data["artist"], "replace")

            # Add a Date Published Field if the data doesn't already exist.
            if data.get("date_published"):
                field_id = 14  # Date Published Field ID
                date = str(
                    datetime.datetime.strptime(
                        data["date_published"], "%Y-%m-%d %H:%M:%S"
                    )
                )
                if not self.does_field_content_exist(entry_id, field_id, date):
                    self.add_field_to_entry(entry_id, field_id)
                    # entry = self.entries[entry_id]
                    self.update_entry_field(entry_id, -1, date, "replace")

            # Process String Tags if the data doesn't already exist.
            if data.get("tags"):
                tags_field_id = 6  # Tags Field ID
                content_tags_field_id = 7  # Content Tags Field ID
                meta_tags_field_id = 8  # Meta Tags Field ID
                notes_field_id = 5  # Notes Field ID
                tags: list[str] = data["tags"]
                # extra: list[str] = []
                # for tag in tags:
                # 	if len(tag.split(' ')) > 1:
                # 		extra += tag.split(' ')
                # 	if len(tag.split('_')) > 1:
                # 		extra += tag.split('_')
                # 	if len(tag.split('-')) > 1:
                # 		extra += tag.split('-')
                # tags = tags + extra
                # tags = list(set(tags))
                extra: list[str] = []
                for tag in tags:
                    if len(tag.split("_(")) > 1:
                        extra += tag.replace(")", "").split("_(")
                tags += extra
                tags = list(set(tags))
                tags.sort()

                while "" in tags:
                    tags.remove("")

                # # If the tags were a single string (space delimitated), split them into a list.
                # if isinstance(data["tags"], str):
                # 	tags.clear()
                # 	tags = data["tags"].split(' ')

                # Try to add matching tags in library.
                for tag in tags:
                    matching: list[int] = self.search_tags(
                        tag.replace("_", " ").replace("-", " "),
                        include_cluster=False,
                        ignore_builtin=True,
                        threshold=2,
                        context=tags,
                    )
                    priority_field_index = -1
                    if matching:
                        # NOTE: The following commented-out code enables the ability
                        # to prefer an existing built-in tag_box field to add to
                        # rather than preferring or creating a 'Content Tags' felid.
                        # In my experience, this feature isn't actually what I want,
                        # but the idea behind it isn't bad. Maybe this could be
                        # user configurable and scale with custom fields.

                        # tag_field_indices = self.get_field_index_in_entry(
                        # 	entry_index, tags_field_id)
                        content_tags_field_indices = self.get_field_index_in_entry(
                            self.get_entry(entry_id), content_tags_field_id
                        )
                        # meta_tags_field_indices = self.get_field_index_in_entry(
                        # 	entry_index, meta_tags_field_id)

                        if content_tags_field_indices:
                            priority_field_index = content_tags_field_indices[0]
                        # elif tag_field_indices:
                        # 	priority_field_index = tag_field_indices[0]
                        # elif meta_tags_field_indices:
                        # 	priority_field_index = meta_tags_field_indices[0]

                        if priority_field_index > 0:
                            self.update_entry_field(
                                entry_id, priority_field_index, [matching[0]], "append"
                            )
                        else:
                            self.add_field_to_entry(entry_id, content_tags_field_id)
                            self.update_entry_field(
                                entry_id, -1, [matching[0]], "append"
                            )

                # Add all original string tags as a note.
                str_tags = f"Original Tags: {tags}"
                if not self.does_field_content_exist(
                    entry_id, notes_field_id, str_tags
                ):
                    self.add_field_to_entry(entry_id, notes_field_id)
                    self.update_entry_field(entry_id, -1, str_tags, "replace")

            # Add a Description Field if the data doesn't already exist.
            if "description" in data.keys() and data["description"]:
                field_id = 4  # Description Field ID
                if not self.does_field_content_exist(
                    entry_id, field_id, data["description"]
                ):
                    self.add_field_to_entry(entry_id, field_id)
                    self.update_entry_field(
                        entry_id, -1, data["description"], "replace"
                    )
            if "content" in data.keys() and data["content"]:
                field_id = 4  # Description Field ID
                if not self.does_field_content_exist(
                    entry_id, field_id, data["content"]
                ):
                    self.add_field_to_entry(entry_id, field_id)
                    self.update_entry_field(entry_id, -1, data["content"], "replace")
            if "source" in data.keys() and data["source"]:
                field_id = 21  # Source Field ID
                for source in data["source"].split(" "):
                    if source and source != " ":
                        source = strip_web_protocol(string=source)
                        if not self.does_field_content_exist(
                            entry_id, field_id, source
                        ):
                            self.add_field_to_entry(entry_id, field_id)
                            self.update_entry_field(entry_id, -1, source, "replace")

    def add_field_to_entry(self, entry_id: int, field_id: int) -> None:
        """Adds an empty Field, specified by Field ID, to an Entry via its index."""
        # entry = self.entries[entry_index]
        entry = self.get_entry(entry_id)
        field_type = self.get_field_obj(field_id)["type"]
        if field_type in TEXT_FIELDS:
            entry.fields.append({int(field_id): ""})
        elif field_type == "tag_box":
            entry.fields.append({int(field_id): []})
        elif field_type == "datetime":
            entry.fields.append({int(field_id): ""})
        else:
            logging.info(
                f"[LIBRARY][ERROR]: Unknown field id attempted to be added to entry: {field_id}"
            )

    def mirror_entry_fields(self, entry_ids: list[int]) -> None:
        """Combines and mirrors all fields across a list of given Entry IDs."""

        all_fields: list = []
        all_ids: list = []  # Parallel to all_fields
        # Extract and merge all fields from all given Entries.
        for id in entry_ids:
            if id:
                entry = self.get_entry(id)
                if entry and entry.fields:
                    for field in entry.fields:
                        # First checks if their are matching tag_boxes to append to
                        if (
                            self.get_field_attr(field, "type") == "tag_box"
                            and self.get_field_attr(field, "id") in all_ids
                        ):
                            content = self.get_field_attr(field, "content")
                            for i in content:
                                id = int(self.get_field_attr(field, "id"))
                                field_index = all_ids.index(id)
                                if i not in all_fields[field_index][id]:
                                    all_fields[field_index][id].append(i)
                        # If not, go ahead and whichever new field.
                        elif field not in all_fields:
                            all_fields.append(field)
                            all_ids.append(int(self.get_field_attr(field, "id")))

        # Replace each Entry's fields with the new merged ones.
        for id in entry_ids:
            entry = self.get_entry(id)
            if entry:
                entry.fields = all_fields

                # TODO: Replace this and any in CLI with a proper user-defined
                # field storing method.
                order: list[int] = (
                    [0]
                    + [1, 2]
                    + [9, 17, 18, 19, 20]
                    + [10, 14, 11, 12, 13, 22]
                    + [4, 5]
                    + [8, 7, 6]
                    + [3, 21]
                )

                # NOTE: This code is copied from the sort_fields() method.
                entry.fields = sorted(
                    entry.fields,
                    key=lambda x: order.index(self.get_field_attr(x, "id")),
                )

    # def move_entry_field(self, entry_index, old_index, new_index) -> None:
    # 	"""Moves a field in entry[entry_index] from position entry.fields[old_index] to entry.fields[new_index]"""
    # 	entry = self.entries[entry_index]
    # 	pass
    # 	# TODO: Implement.

    def get_field_attr(self, entry_field: dict, attribute: str):
        """Returns the value of a specified attribute inside an Entry field."""
        if attribute.lower() == "id":
            return list(entry_field.keys())[0]
        elif attribute.lower() == "content":
            return entry_field[self.get_field_attr(entry_field, "id")]
        else:
            return self.get_field_obj(self.get_field_attr(entry_field, "id"))[
                attribute.lower()
            ]

    def get_field_obj(self, field_id: int) -> dict:
        """
        Returns a field template object associated with a field ID.
        The objects have "id", "name", and "type" fields.
        """
        if int(field_id) < len(self.default_fields):
            return self.default_fields[int(field_id)]
        else:
            return {"id": -1, "name": "Unknown Field", "type": "unknown"}

    def get_field_index_in_entry(self, entry: Entry, field_id: int) -> list[int]:
        """
        Returns matched indices for the field type in an entry.\n
        Returns an empty list of no field of that type is found in the entry.
        """
        matched = []
        # entry: Entry = self.entries[entry_index]
        # entry = self.get_entry(entry_id)
        if entry.fields:
            for i, field in enumerate(entry.fields):
                if self.get_field_attr(field, "id") == int(field_id):
                    matched.append(i)

        return matched

    def _map_tag_strings_to_tag_id(self, tag: Tag) -> None:
        """
        Maps a Tag's name, shorthand, and aliases to their ID's (in the form of a list).\n
        ⚠️DO NOT USE FOR CONFIDENT DATA REFERENCES!⚠️\n
        This is intended to be used for quick search queries.\n
        Uses name_and_alias_to_tag_id_map.
        """
        # tag_id: int, tag_name: str, tag_aliases: list[str] = []
        name: str = strip_punctuation(tag.name).lower()
        if name not in self._tag_strings_to_id_map:
            self._tag_strings_to_id_map[name] = []
        self._tag_strings_to_id_map[name].append(tag.id)

        shorthand: str = strip_punctuation(tag.shorthand).lower()
        if shorthand not in self._tag_strings_to_id_map:
            self._tag_strings_to_id_map[shorthand] = []
        self._tag_strings_to_id_map[shorthand].append(tag.id)

        for alias in tag.aliases:
            alias = strip_punctuation(alias).lower()
            if alias not in self._tag_strings_to_id_map:
                self._tag_strings_to_id_map[alias] = []
            self._tag_strings_to_id_map[alias].append(tag.id)
            # print(f'{alias.lower()} -> {tag.id}')

    def _map_tag_id_to_cluster(self, tag: Tag, subtags: list[Tag] = None) -> None:
        """
        Maps a Tag's subtag's ID's back to it's parent Tag's ID (in the form of a list).
        Uses tag_id_to_cluster_map.\n
        EX: Tag: "Johnny Bravo", Subtags: "Cartoon Network (TV)", "Character".\n
        Maps "Cartoon Network" -> Johnny Bravo, "Character" -> "Johnny Bravo", and "TV" -> Johnny Bravo."
        """
        # If a list of subtags is not provided, the method will revert to a level 1-depth
        # mapping based on the given Tag's own subtags.
        if not subtags:
            subtags = [self.get_tag(sub_id) for sub_id in tag.subtag_ids]
        for subtag in subtags:
            if subtag.id not in self._tag_id_to_cluster_map.keys():
                self._tag_id_to_cluster_map[subtag.id] = []
            # Stops circular references
            if tag.id not in self._tag_id_to_cluster_map[subtag.id]:
                self._tag_id_to_cluster_map[subtag.id].append(tag.id)
                # If the subtag has subtags of it own, recursively link those to the original Tag.
                if subtag.subtag_ids:
                    self._map_tag_id_to_cluster(
                        tag,
                        [
                            self.get_tag(sub_id)
                            for sub_id in subtag.subtag_ids
                            if sub_id != tag.id
                        ],
                    )

    def _map_tag_id_to_index(self, tag: Tag, index: int) -> None:
        """
        Maps a Tag's ID to the Tag's Index in self.tags.
        Uses _tag_id_to_index_map.
        """
        # self._tag_id_to_index_map[tag.id_] = self.tags.index(tag)
        if index < 0:
            index = len(self.tags) + index
        self._tag_id_to_index_map[tag.id] = index
        # print(f'{tag.id} - {self._tag_id_to_index_map[tag.id]}')

    def _map_entry_id_to_index(self, entry: Entry, index: int) -> None:
        """
        Maps an Entry's ID to the Entry's Index in self.entries.
        Uses _entry_id_to_index_map.
        """
        # if index != None:
        if index < 0:
            index = len(self.entries) + index
        self._entry_id_to_index_map[entry.id] = index
        # else:
        # 	self._entry_id_to_index_map[entry.id_] = self.entries.index(entry)

    def _map_collation_id_to_index(self, collation: Collation, index: int) -> None:
        """
        Maps a Collation's ID to the Collation's Index in self.collations.
        Uses _entry_id_to_index_map.
        """
        # if index != None:
        if index < 0:
            index = len(self.collations) + index
        self._collation_id_to_index_map[collation.id] = index

    def add_tag_to_library(self, tag: Tag) -> int:
        """
        Adds a Tag to the Library. ⚠️Only use at runtime! (Cannot reference tags that are not loaded yet)⚠️\n
        For adding Tags from the Library save file, append Tags to the Tags list
        and then map them using map_library_tags().
        """
        tag.subtag_ids = [x for x in tag.subtag_ids if x != tag.id]
        tag.id = self._next_tag_id
        self._next_tag_id += 1

        self._map_tag_strings_to_tag_id(tag)
        self.tags.append(tag)  # Must be appended before mapping the index!
        self._map_tag_id_to_index(tag, -1)
        self._map_tag_id_to_cluster(tag)

        return tag.id

    def get_tag(self, tag_id: int) -> Tag:
        """Returns a Tag object given a Tag ID."""
        return self.tags[self._tag_id_to_index_map[int(tag_id)]]

    def get_tag_cluster(self, tag_id: int) -> list[int]:
        """Returns a list of Tag IDs that reference this Tag."""
        if tag_id in self._tag_id_to_cluster_map:
            return self._tag_id_to_cluster_map[int(tag_id)]
        return []

    def sort_fields(self, entry_id: int, order: list[int]) -> None:
        """Sorts an Entry's Fields given an ordered list of Field IDs."""
        entry = self.get_entry(entry_id)
        entry.fields = sorted(
            entry.fields, key=lambda x: order.index(self.get_field_attr(x, "id"))
        )<|MERGE_RESOLUTION|>--- conflicted
+++ resolved
@@ -427,16 +427,8 @@
         0: Library Successfully Created\n
         2: File creation error
         """
-
-<<<<<<< HEAD
+        
         path = self._fix_lib_path(path)
-=======
-        path = os.path.normpath(path).rstrip("\\")
-
-        # If '.TagStudio' is included in the path, trim the path up to it.
-        if TS_FOLDER_NAME in path:
-            path = path.split(TS_FOLDER_NAME)[0]
->>>>>>> 385b4117
 
         try:
             self.clear_internal_vars()
@@ -461,21 +453,12 @@
     def verify_ts_folders(self) -> None:
         """Verifies/creates folders required by TagStudio."""
 
-<<<<<<< HEAD
-        full_ts_path = self.library_dir / ts_core.TS_FOLDER_NAME
+        full_ts_path = self.library_dir / TS_FOLDER_NAME
         full_backup_path = (
-            self.library_dir / ts_core.TS_FOLDER_NAME / ts_core.BACKUP_FOLDER_NAME
+            self.library_dir / TS_FOLDER_NAME / BACKUP_FOLDER_NAME
         )
         full_collage_path = (
-            self.library_dir / ts_core.TS_FOLDER_NAME / ts_core.COLLAGE_FOLDER_NAME
-=======
-        full_ts_path = os.path.normpath(f"{self.library_dir}/{TS_FOLDER_NAME}")
-        full_backup_path = os.path.normpath(
-            f"{self.library_dir}/{TS_FOLDER_NAME}/{BACKUP_FOLDER_NAME}"
-        )
-        full_collage_path = os.path.normpath(
-            f"{self.library_dir}/{TS_FOLDER_NAME}/{COLLAGE_FOLDER_NAME}"
->>>>>>> 385b4117
+            self.library_dir / TS_FOLDER_NAME / COLLAGE_FOLDER_NAME
         )
 
         if not os.path.isdir(full_ts_path):
@@ -510,25 +493,12 @@
         """
 
         return_code: int = 2
-<<<<<<< HEAD
         path: Path = self._fix_lib_path(path)
 
         if (path / ts_core.TS_FOLDER_NAME / "ts_library.json").exists():
             try:
                 with open(
                     path / ts_core.TS_FOLDER_NAME / "ts_library.json",
-=======
-        path = os.path.normpath(path).rstrip("\\")
-
-        # If '.TagStudio' is included in the path, trim the path up to it.
-        if TS_FOLDER_NAME in path:
-            path = path.split(TS_FOLDER_NAME)[0]
-
-        if os.path.exists(os.path.normpath(f"{path}/{TS_FOLDER_NAME}/ts_library.json")):
-            try:
-                with open(
-                    os.path.normpath(f"{path}/{TS_FOLDER_NAME}/ts_library.json"),
->>>>>>> 385b4117
                     "r",
                     encoding="utf-8",
                 ) as file:
@@ -737,17 +707,9 @@
 
         # If the Library is loaded, continue other processes.
         if return_code == 1:
-<<<<<<< HEAD
             (self.library_dir / ts_core.TS_FOLDER_NAME).mkdir(
                 parents=True, exist_ok=True
             )
-=======
-            if not os.path.exists(
-                os.path.normpath(f"{self.library_dir}/{TS_FOLDER_NAME}")
-            ):
-                os.makedirs(os.path.normpath(f"{self.library_dir}/{TS_FOLDER_NAME}"))
-
->>>>>>> 385b4117
             self._map_filenames_to_entry_ids()
 
         return return_code
@@ -819,13 +781,7 @@
         self.verify_ts_folders()
 
         with open(
-<<<<<<< HEAD
-            self.library_dir / ts_core.TS_FOLDER_NAME / filename, "w", encoding="utf-8"
-=======
-            os.path.normpath(f"{self.library_dir}/{TS_FOLDER_NAME}/{filename}"),
-            "w",
-            encoding="utf-8",
->>>>>>> 385b4117
+            self.library_dir / TS_FOLDER_NAME / filename, "w", encoding="utf-8"
         ) as outfile:
             outfile.flush()
             ujson.dump(
@@ -851,16 +807,10 @@
 
         self.verify_ts_folders()
         with open(
-<<<<<<< HEAD
             self.library_dir
-            / ts_core.TS_FOLDER_NAME
-            / ts_core.BACKUP_FOLDER_NAME
+            / TS_FOLDER_NAME
+            / BACKUP_FOLDER_NAME
             / filename,
-=======
-            os.path.normpath(
-                f"{self.library_dir}/{TS_FOLDER_NAME}/{BACKUP_FOLDER_NAME}/{filename}"
-            ),
->>>>>>> 385b4117
             "w",
             encoding="utf-8",
         ) as outfile:
@@ -921,17 +871,10 @@
         for f in self.library_dir.glob("**/*"):
             # p = Path(os.path.normpath(f))
             if (
-<<<<<<< HEAD
                 "$RECYCLE.BIN" not in f.parts
-                and ts_core.TS_FOLDER_NAME not in f.parts
+                and TS_FOLDER_NAME not in f.parts
                 and "tagstudio_thumbs" not in f.parts
                 and not f.is_dir()
-=======
-                "$RECYCLE.BIN" not in f
-                and TS_FOLDER_NAME not in f
-                and "tagstudio_thumbs" not in f
-                and not os.path.isdir(f)
->>>>>>> 385b4117
             ):
                 if f.suffix not in self.ignored_extensions:
                     self.dir_file_count += 1
