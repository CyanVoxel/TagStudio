--- conflicted
+++ resolved
@@ -888,22 +888,13 @@
                     key=lambda t: -(self.library_dir / t).stat().st_ctime,
                 )
             except (FileExistsError, FileNotFoundError):
-<<<<<<< HEAD
                 logger.error(
                     "[LIBRARY] Couldn't sort files, some were moved during the scanning/sorting process."
                 )
                 pass
         else:
             logger.info(
-=======
-                print(
-                    "[LIBRARY] [ERROR] Couldn't sort files, some were moved during the scanning/sorting process."
-                )
-                pass
-        else:
-            print(
->>>>>>> 84a4b2f0
-                "[LIBRARY][INFO] Not bothering to sort files because there's OVER 100,000! Better sorting methods will be added in the future."
+                "[LIBRARY] Not bothering to sort files because there's OVER 100,000! Better sorting methods will be added in the future."
             )
 
     def refresh_missing_files(self):
@@ -1937,7 +1928,9 @@
 
             # Process String Tags if the data doesn't already exist.
             if data.get("tags"):
+                # tags_field_id = 6  # Tags Field ID
                 content_tags_field_id = 7  # Content Tags Field ID
+                # meta_tags_field_id = 8  # Meta Tags Field ID
                 notes_field_id = 5  # Notes Field ID
                 tags: list[str] = data["tags"]
                 # extra: list[str] = []
