# Copyright (C) 2024 Travis Abendshien (CyanVoxel).
# Licensed under the GPL-3.0 License.
# Created for TagStudio: https://github.com/CyanVoxel/TagStudio

import logging
from pathlib import Path
import time
import typing
from datetime import datetime as dt
import cv2
import rawpy
from PIL import Image, UnidentifiedImageError
from PIL.Image import DecompressionBombError
from PySide6.QtCore import Signal, Qt, QSize
from PySide6.QtGui import QResizeEvent, QAction, QMovie
from PySide6.QtWidgets import (
    QWidget,
    QVBoxLayout,
    QHBoxLayout,
    QLabel,
    QPushButton,
    QScrollArea,
    QFrame,
    QSplitter,
    QSizePolicy,
    QMessageBox,
)
from humanfriendly import format_size
from src.core.enums import SettingItems, Theme
from src.core.library import Entry, ItemType, Library
from src.core.constants import VIDEO_TYPES, IMAGE_TYPES, RAW_IMAGE_TYPES, TS_FOLDER_NAME
from src.qt.helpers.rounded_pixmap_style import RoundedPixmapStyle
from src.qt.helpers.file_opener import FileOpenerLabel, FileOpenerHelper, open_file
from src.qt.modals.add_field import AddFieldModal
from src.qt.widgets.thumb_renderer import ThumbRenderer
from src.qt.widgets.fields import FieldContainer
from src.qt.widgets.tag_box import TagBoxWidget
from src.qt.widgets.text import TextWidget
from src.qt.widgets.panel import PanelModal
from src.qt.widgets.text_box_edit import EditTextBox
from src.qt.widgets.text_line_edit import EditTextLine
from src.qt.widgets.video_player import VideoPlayer
from src.qt.helpers.file_tester import is_readable_video


# Only import for type checking/autocompletion, will not be imported at runtime.
if typing.TYPE_CHECKING:
    from src.qt.ts_qt import QtDriver

ERROR = "[ERROR]"
WARNING = "[WARNING]"
INFO = "[INFO]"

logging.basicConfig(format="%(message)s", level=logging.INFO)


class PreviewPanel(QWidget):
    """The Preview Panel Widget."""

    tags_updated = Signal()

    def __init__(self, library: Library, driver: "QtDriver"):
        super().__init__()
        self.lib = library
        self.driver: QtDriver = driver
        self.initialized = False
        self.isOpen: bool = False
        # self.filepath = None
        # self.item = None # DEPRECATED, USE self.selected
        self.common_fields: list = []
        self.mixed_fields: list = []
        self.selected: list[tuple[ItemType, int]] = []  # New way of tracking items
        self.tag_callback = None
        self.containers: list[QWidget] = []

        self.img_button_size: tuple[int, int] = (266, 266)
        self.image_ratio: float = 1.0

        self.image_container = QWidget()
        image_layout = QHBoxLayout(self.image_container)
        image_layout.setContentsMargins(0, 0, 0, 0)

        self.open_file_action = QAction("Open file", self)
        self.open_explorer_action = QAction("Open file in explorer", self)

        self.preview_img = QPushButton()
        self.preview_img.setMinimumSize(*self.img_button_size)
        self.preview_img.setFlat(True)
        self.preview_img.setContextMenuPolicy(Qt.ContextMenuPolicy.ActionsContextMenu)
        self.preview_img.addAction(self.open_file_action)
        self.preview_img.addAction(self.open_explorer_action)

        self.preview_gif = QLabel()
        self.preview_gif.setMinimumSize(*self.img_button_size)
        self.preview_gif.setContextMenuPolicy(Qt.ContextMenuPolicy.ActionsContextMenu)
        self.preview_gif.setCursor(Qt.CursorShape.ArrowCursor)
        self.preview_gif.addAction(self.open_file_action)
        self.preview_gif.addAction(self.open_explorer_action)
        self.preview_gif.hide()

        self.preview_vid = VideoPlayer(driver)
        self.preview_vid.hide()
        self.thumb_renderer = ThumbRenderer()
        self.thumb_renderer.updated.connect(
            lambda ts, i, s: (self.preview_img.setIcon(i))
        )
        self.thumb_renderer.updated_ratio.connect(
            lambda ratio: (
                self.set_image_ratio(ratio),
                self.update_image_size(
                    (
                        self.image_container.size().width(),
                        self.image_container.size().height(),
                    ),
                    ratio,
                ),
            )
        )

        image_layout.addWidget(self.preview_img)
        image_layout.setAlignment(self.preview_img, Qt.AlignmentFlag.AlignCenter)
        image_layout.addWidget(self.preview_gif)
        image_layout.setAlignment(self.preview_gif, Qt.AlignmentFlag.AlignCenter)
        image_layout.addWidget(self.preview_vid)
        image_layout.setAlignment(self.preview_vid, Qt.AlignmentFlag.AlignCenter)
        self.image_container.setMinimumSize(*self.img_button_size)
        self.file_label = FileOpenerLabel("Filename")
        self.file_label.setWordWrap(True)
        self.file_label.setTextInteractionFlags(
            Qt.TextInteractionFlag.TextSelectableByMouse
        )
        self.file_label.setStyleSheet("font-weight: bold; font-size: 12px")

        self.dimensions_label = QLabel("Dimensions")
        self.dimensions_label.setWordWrap(True)
        # self.dim_label.setTextInteractionFlags(
        # 	Qt.TextInteractionFlag.TextSelectableByMouse)

        properties_style = (
            f"background-color:{Theme.COLOR_BG.value};"
            f"font-family:Oxanium;"
            f"font-weight:bold;"
            f"font-size:12px;"
            f"border-radius:6px;"
            f"padding-top: 4px;"
            f"padding-right: 1px;"
            f"padding-bottom: 1px;"
            f"padding-left: 1px;"
        )

        self.dimensions_label.setStyleSheet(properties_style)

        self.scroll_layout = QVBoxLayout()
        self.scroll_layout.setAlignment(Qt.AlignmentFlag.AlignTop)
        self.scroll_layout.setContentsMargins(6, 1, 6, 6)

        scroll_container: QWidget = QWidget()
        scroll_container.setObjectName("entryScrollContainer")
        scroll_container.setLayout(self.scroll_layout)

        info_section = QWidget()
        info_layout = QVBoxLayout(info_section)
        info_layout.setContentsMargins(0, 0, 0, 0)
        info_layout.setSpacing(6)

        scroll_area = QScrollArea()
        scroll_area.setObjectName("entryScrollArea")
        scroll_area.setSizePolicy(
            QSizePolicy.Policy.Expanding, QSizePolicy.Policy.Expanding
        )
        scroll_area.setHorizontalScrollBarPolicy(Qt.ScrollBarPolicy.ScrollBarAsNeeded)
        scroll_area.setWidgetResizable(True)
        scroll_area.setFrameShadow(QFrame.Shadow.Plain)
        scroll_area.setFrameShape(QFrame.Shape.NoFrame)
        # NOTE: I would rather have this style applied to the scroll_area
        # background and NOT the scroll container background, so that the
        # rounded corners are maintained when scrolling. I was unable to
        # find the right trick to only select that particular element.
        scroll_area.setStyleSheet(
            "QWidget#entryScrollContainer{"
            f"background: {Theme.COLOR_BG.value};"
            "border-radius:6px;"
            "}"
        )
        scroll_area.setWidget(scroll_container)

        info_layout.addWidget(self.file_label)
        info_layout.addWidget(self.dimensions_label)
        info_layout.addWidget(scroll_area)

        # keep list of rendered libraries to avoid needless re-rendering
        self.render_libs: set = set()
        self.libs_layout = QVBoxLayout()
        self.fill_libs_widget(self.libs_layout)

        self.libs_flow_container: QWidget = QWidget()
        self.libs_flow_container.setObjectName("librariesList")
        self.libs_flow_container.setLayout(self.libs_layout)
        self.libs_flow_container.setSizePolicy(
            QSizePolicy.Preferred,  # type: ignore
            QSizePolicy.Maximum,  # type: ignore
        )

        # set initial visibility based on settings
        if not self.driver.settings.value(
            SettingItems.WINDOW_SHOW_LIBS, True, type=bool
        ):
            self.libs_flow_container.hide()

        splitter = QSplitter()
        splitter.setOrientation(Qt.Orientation.Vertical)
        splitter.setHandleWidth(12)
        splitter.splitterMoved.connect(
            lambda: self.update_image_size(
                (
                    self.image_container.size().width(),
                    self.image_container.size().height(),
                )
            )
        )

        splitter.addWidget(self.image_container)
        splitter.addWidget(info_section)
        splitter.addWidget(self.libs_flow_container)
        splitter.setStretchFactor(1, 2)

        self.afb_container = QWidget()
        self.afb_layout = QVBoxLayout(self.afb_container)
        self.afb_layout.setContentsMargins(0, 12, 0, 0)

        self.add_field_button = QPushButton()
        self.add_field_button.setCursor(Qt.CursorShape.PointingHandCursor)
        self.add_field_button.setMinimumSize(96, 28)
        self.add_field_button.setMaximumSize(96, 28)
        self.add_field_button.setText("Add Field")
        self.afb_layout.addWidget(self.add_field_button)
        self.afm = AddFieldModal(self.lib)
        self.place_add_field_button()
        self.update_image_size(
            (self.image_container.size().width(), self.image_container.size().height())
        )

        root_layout = QHBoxLayout(self)
        root_layout.setContentsMargins(0, 0, 0, 0)
        root_layout.addWidget(splitter)

    def fill_libs_widget(self, layout: QVBoxLayout):
        settings = self.driver.settings
        settings.beginGroup(SettingItems.LIBS_LIST)
        lib_items: dict[str, tuple[str, str]] = {}
        for item_tstamp in settings.allKeys():
            val: str = settings.value(item_tstamp)  # type: ignore
            cut_val = val
            if len(val) > 45:
                cut_val = f"{val[0:10]} ... {val[-10:]}"
            lib_items[item_tstamp] = (val, cut_val)

        settings.endGroup()

        new_keys = set(lib_items.keys())
        if new_keys == self.render_libs:
            # no need to re-render
            return

        # sort lib_items by the key
        libs_sorted = sorted(lib_items.items(), key=lambda item: item[0], reverse=True)

        self.render_libs = new_keys
        self._fill_libs_widget(libs_sorted, layout)

    def _fill_libs_widget(
        self, libraries: list[tuple[str, tuple[str, str]]], layout: QVBoxLayout
    ):
        def clear_layout(layout_item: QVBoxLayout):
            for i in reversed(range(layout_item.count())):
                child = layout_item.itemAt(i)
                if child.widget() is not None:
                    child.widget().deleteLater()
                elif child.layout() is not None:
                    clear_layout(child.layout())  # type: ignore

        # remove any potential previous items
        clear_layout(layout)

        label = QLabel("Recent Libraries")
        label.setAlignment(Qt.AlignCenter)  # type: ignore

        row_layout = QHBoxLayout()
        row_layout.addWidget(label)
        layout.addLayout(row_layout)

        def set_button_style(btn: QPushButton, extras: list[str] | None = None):
            base_style = [
                f"background-color:{Theme.COLOR_BG.value};",
                "border-radius:6px;",
                "text-align: left;",
                "padding-top: 3px;",
                "padding-left: 6px;",
                "padding-bottom: 4px;",
            ]

            full_style_rows = base_style + (extras or [])

            btn.setStyleSheet(
                (
                    "QPushButton{"
                    f"{''.join(full_style_rows)}"
                    "}"
                    f"QPushButton::hover{{background-color:{Theme.COLOR_HOVER.value};}}"
                    f"QPushButton::pressed{{background-color:{Theme.COLOR_PRESSED.value};}}"
                    f"QPushButton::disabled{{background-color:{Theme.COLOR_DISABLED_BG.value};}}"
                )
            )
            btn.setCursor(Qt.CursorShape.PointingHandCursor)

        for item_key, (full_val, cut_val) in libraries:
            button = QPushButton(text=cut_val)
            button.setObjectName(f"path{item_key}")

            lib = Path(full_val)
            if not lib.exists() or not (lib / TS_FOLDER_NAME).exists():
                button.setDisabled(True)
                button.setToolTip("Location is missing")

            def open_library_button_clicked(path):
                return lambda: self.driver.open_library(Path(path))

            button.clicked.connect(open_library_button_clicked(full_val))
            set_button_style(button)

            button_remove = QPushButton("➖")
            button_remove.setCursor(Qt.CursorShape.PointingHandCursor)
            button_remove.setFixedWidth(30)
            set_button_style(button_remove)

            def remove_recent_library_clicked(key: str):
                return lambda: (
                    self.driver.remove_recent_library(key),
                    self.fill_libs_widget(self.libs_layout),
                )

            button_remove.clicked.connect(remove_recent_library_clicked(item_key))

            row_layout = QHBoxLayout()
            row_layout.addWidget(button)
            row_layout.addWidget(button_remove)

            layout.addLayout(row_layout)

    def resizeEvent(self, event: QResizeEvent) -> None:
        self.update_image_size(
            (self.image_container.size().width(), self.image_container.size().height())
        )
        return super().resizeEvent(event)

    def get_preview_size(self) -> tuple[int, int]:
        return (
            self.image_container.size().width(),
            self.image_container.size().height(),
        )

    def set_image_ratio(self, ratio: float):
        # logging.info(f'Updating Ratio to: {ratio} #####################################################')
        self.image_ratio = ratio

    def update_image_size(self, size: tuple[int, int], ratio: float = None):
        if ratio:
            self.set_image_ratio(ratio)
        # self.img_button_size = size
        # logging.info(f'')
        # self.preview_img.setMinimumSize(64,64)

        adj_width: float = size[0]
        adj_height: float = size[1]
        # Landscape
        if self.image_ratio > 1:
            # logging.info('Landscape')
            adj_height = size[0] * (1 / self.image_ratio)
        # Portrait
        elif self.image_ratio <= 1:
            # logging.info('Portrait')
            adj_width = size[1] * self.image_ratio

        if adj_width > size[0]:
            adj_height = adj_height * (size[0] / adj_width)
            adj_width = size[0]
        elif adj_height > size[1]:
            adj_width = adj_width * (size[1] / adj_height)
            adj_height = size[1]

        # adj_width = min(adj_width, self.image_container.size().width())
        # adj_height = min(adj_width, self.image_container.size().height())

        # self.preview_img.setMinimumSize(s)
        # self.preview_img.setMaximumSize(s_max)
        adj_size = QSize(int(adj_width), int(adj_height))
        self.img_button_size = (int(adj_width), int(adj_height))
        self.preview_img.setMaximumSize(adj_size)
        self.preview_img.setIconSize(adj_size)
        self.preview_vid.resizeVideo(adj_size)
        self.preview_vid.setMaximumSize(adj_size)
        self.preview_vid.setMinimumSize(adj_size)
        self.preview_gif.setMaximumSize(adj_size)
        self.preview_gif.setMinimumSize(adj_size)
        proxy_style = RoundedPixmapStyle(radius=8)
        self.preview_gif.setStyle(proxy_style)
        self.preview_vid.setStyle(proxy_style)
        m = self.preview_gif.movie()
        if m:
            m.setScaledSize(adj_size)

    def place_add_field_button(self):
        self.scroll_layout.addWidget(self.afb_container)
        self.scroll_layout.setAlignment(
            self.afb_container, Qt.AlignmentFlag.AlignHCenter
        )

        try:
            self.afm.done.disconnect()
            self.add_field_button.clicked.disconnect()
        except RuntimeError:
            pass

        # self.afm.done.connect(lambda f: (self.lib.add_field_to_entry(self.selected[0][1], f), self.update_widgets()))
        self.afm.done.connect(
            lambda f: (self.add_field_to_selected(f), self.update_widgets())
        )
        self.add_field_button.clicked.connect(self.afm.show)

    def add_field_to_selected(self, field_id: int):
        """Adds an entry field to one or more selected items."""
        added = set()
        for item_pair in self.selected:
            if item_pair[0] == ItemType.ENTRY and item_pair[1] not in added:
                self.lib.add_field_to_entry(item_pair[1], field_id)
                added.add(item_pair[1])

    # def update_widgets(self, item: Union[Entry, Collation, Tag]):
    def update_widgets(self):
        """
        Renders the panel's widgets with the newest data from the Library.
        """
        logging.info(f"[ENTRY PANEL] UPDATE WIDGETS ({self.driver.selected})")
        self.isOpen = True
        # self.tag_callback = tag_callback if tag_callback else None
        window_title = ""

        # update list of libraries
        self.fill_libs_widget(self.libs_layout)

        # 0 Selected Items
        if not self.driver.selected:
            if self.selected or not self.initialized:
                self.file_label.setText("No Items Selected")
                self.file_label.setFilePath("")
                self.file_label.setCursor(Qt.CursorShape.ArrowCursor)

                self.dimensions_label.setText("")
                self.preview_img.setContextMenuPolicy(
                    Qt.ContextMenuPolicy.NoContextMenu
                )
                self.preview_img.setCursor(Qt.CursorShape.ArrowCursor)

                ratio: float = self.devicePixelRatio()
                self.thumb_renderer.render(
                    time.time(),
                    "",
                    (512, 512),
                    ratio,
                    True,
                    update_on_ratio_change=True,
                )
                try:
                    self.preview_img.clicked.disconnect()
                except RuntimeError:
                    pass
                for i, c in enumerate(self.containers):
                    c.setHidden(True)
            self.preview_img.show()
            self.preview_vid.stop()
            self.preview_vid.hide()
            self.preview_gif.hide()
            self.selected = list(self.driver.selected)
            self.add_field_button.setHidden(True)

        # 1 Selected Item
        elif len(self.driver.selected) == 1:
            # 1 Selected Entry
            if self.driver.selected[0][0] == ItemType.ENTRY:
                self.preview_img.show()
                self.preview_vid.stop()
                self.preview_vid.hide()
                self.preview_gif.hide()
                item: Entry = self.lib.get_entry(self.driver.selected[0][1])
                # If a new selection is made, update the thumbnail and filepath.
                if not self.selected or self.selected != self.driver.selected:
                    filepath = self.lib.library_dir / item.path / item.filename
                    self.file_label.setFilePath(filepath)
                    window_title = str(filepath)
                    ratio: float = self.devicePixelRatio()
                    self.thumb_renderer.render(
                        time.time(),
                        filepath,
                        (512, 512),
                        ratio,
                        update_on_ratio_change=True,
                    )
                    self.file_label.setText("\u200b".join(str(filepath)))
                    self.file_label.setCursor(Qt.CursorShape.PointingHandCursor)

                    self.preview_img.setContextMenuPolicy(
                        Qt.ContextMenuPolicy.ActionsContextMenu
                    )
                    self.preview_img.setCursor(Qt.CursorShape.PointingHandCursor)

                    self.opener = FileOpenerHelper(filepath)
                    self.open_file_action.triggered.connect(self.opener.open_file)
                    self.open_explorer_action.triggered.connect(
                        self.opener.open_explorer
                    )

                    # TODO: Do this somewhere else, this is just here temporarily.
                    try:
                        if filepath.suffix.lower() in [".gif"]:
                            movie = QMovie(str(filepath))
                            image = Image.open(str(filepath))
                            self.preview_gif.setMovie(movie)
                            self.resizeEvent(
                                QResizeEvent(
                                    QSize(image.width, image.height),
                                    QSize(image.width, image.height),
                                )
                            )
                            movie.start()
                            self.preview_img.hide()
                            self.preview_vid.hide()
                            self.preview_gif.show()

                        image = None
                        if filepath.suffix.lower() in IMAGE_TYPES:
                            image = Image.open(str(filepath))
                        elif filepath.suffix.lower() in RAW_IMAGE_TYPES:
                            try:
                                with rawpy.imread(str(filepath)) as raw:
                                    rgb = raw.postprocess()
                                    image = Image.new(
                                        "L", (rgb.shape[1], rgb.shape[0]), color="black"
                                    )
                            except (
                                rawpy._rawpy.LibRawIOError,
                                rawpy._rawpy.LibRawFileUnsupportedError,
                            ):
                                pass
                        elif filepath.suffix.lower() in VIDEO_TYPES:
<<<<<<< HEAD
                            if is_readable_video(filepath):
                                video = cv2.VideoCapture(str(filepath), cv2.CAP_FFMPEG)
                                video.set(
                                    cv2.CAP_PROP_POS_FRAMES,
                                    (video.get(cv2.CAP_PROP_FRAME_COUNT) // 2),
=======
                            video = cv2.VideoCapture(str(filepath))
                            if video.get(cv2.CAP_PROP_FRAME_COUNT) <= 0:
                                raise cv2.error("File is invalid or has 0 frames")
                            video.set(cv2.CAP_PROP_POS_FRAMES, 0)
                            success, frame = video.read()
                            frame = cv2.cvtColor(frame, cv2.COLOR_BGR2RGB)
                            image = Image.fromarray(frame)
                            if success:
                                self.preview_img.hide()
                                self.preview_vid.play(
                                    filepath, QSize(image.width, image.height)
>>>>>>> 5c25666e
                                )
                                success, frame = video.read()
                                frame = cv2.cvtColor(frame, cv2.COLOR_BGR2RGB)
                                image = Image.fromarray(frame)
                                if success:
                                    self.preview_img.hide()
                                    self.preview_vid.play(
                                        filepath, QSize(image.width, image.height)
                                    )
                                    self.resizeEvent(
                                        QResizeEvent(
                                            QSize(image.width, image.height),
                                            QSize(image.width, image.height),
                                        )
                                    )
                                    self.preview_vid.show()

                        # Stats for specific file types are displayed here.
                        if image and filepath.suffix.lower() in (
                            IMAGE_TYPES + VIDEO_TYPES + RAW_IMAGE_TYPES
                        ):
                            self.dimensions_label.setText(
                                f"{filepath.suffix.upper()[1:]}  •  {format_size(filepath.stat().st_size)}\n{image.width} x {image.height} px"
                            )
                        else:
                            self.dimensions_label.setText(
                                f"{filepath.suffix.upper()[1:]}  •  {format_size(filepath.stat().st_size)}"
                            )

                        if not filepath.is_file():
                            raise FileNotFoundError

                    except FileNotFoundError as e:
                        self.dimensions_label.setText(f"{filepath.suffix.upper()[1:]}")
                        logging.info(
                            f"[PreviewPanel][ERROR] Couldn't Render thumbnail for {filepath} (because of {e})"
                        )

                    except (FileNotFoundError, cv2.error) as e:
                        self.dimensions_label.setText(f"{filepath.suffix.upper()}")
                        logging.info(
                            f"[PreviewPanel][ERROR] Couldn't Render thumbnail for {filepath} (because of {e})"
                        )
                    except (
                        UnidentifiedImageError,
                        DecompressionBombError,
                    ) as e:
                        self.dimensions_label.setText(
                            f"{filepath.suffix.upper()[1:]}  •  {format_size(filepath.stat().st_size)}"
                        )
                        logging.info(
                            f"[PreviewPanel][ERROR] Couldn't Render thumbnail for {filepath} (because of {e})"
                        )

                    # TODO: Implement a clickable label to use for the GIF preview.
                    try:
                        self.preview_img.clicked.disconnect()
                        # self.preview_gif.clicked.disconnect()
                    except RuntimeError:
                        pass
                    self.preview_img.clicked.connect(
                        lambda checked=False, filepath=filepath: open_file(filepath)
                    )
                    # self.preview_gif.clicked.connect(
                    #     lambda checked=False, filepath=filepath: open_file(filepath)
                    # )

                self.selected = list(self.driver.selected)
                for i, f in enumerate(item.fields):
                    self.write_container(i, f)

                # Hide leftover containers
                if len(self.containers) > len(item.fields):
                    for i, c in enumerate(self.containers):
                        if i > (len(item.fields) - 1):
                            c.setHidden(True)

                self.add_field_button.setHidden(False)

            # 1 Selected Collation
            elif self.driver.selected[0][0] == ItemType.COLLATION:
                pass

            # 1 Selected Tag
            elif self.driver.selected[0][0] == ItemType.TAG_GROUP:
                pass

        # Multiple Selected Items
        elif len(self.driver.selected) > 1:
            self.preview_img.show()
            self.preview_vid.stop()
            self.preview_vid.hide()
            if self.selected != self.driver.selected:
                self.file_label.setText(f"{len(self.driver.selected)} Items Selected")
                self.file_label.setCursor(Qt.CursorShape.ArrowCursor)
                self.file_label.setFilePath("")
                self.dimensions_label.setText("")

                self.preview_img.setContextMenuPolicy(
                    Qt.ContextMenuPolicy.NoContextMenu
                )
                self.preview_img.setCursor(Qt.CursorShape.ArrowCursor)

                ratio: float = self.devicePixelRatio()
                self.thumb_renderer.render(
                    time.time(),
                    "",
                    (512, 512),
                    ratio,
                    True,
                    update_on_ratio_change=True,
                )
                try:
                    self.preview_img.clicked.disconnect()
                except RuntimeError:
                    pass

            self.common_fields = []
            self.mixed_fields = []
            for i, item_pair in enumerate(self.driver.selected):
                if item_pair[0] == ItemType.ENTRY:
                    item = self.lib.get_entry(item_pair[1])
                    if i == 0:
                        for f in item.fields:
                            self.common_fields.append(f)
                    else:
                        common_to_remove = []
                        for f in self.common_fields:
                            # Common field found (Same ID, identical content)
                            if f not in item.fields:
                                common_to_remove.append(f)

                                # Mixed field found (Same ID, different content)
                                if self.lib.get_field_index_in_entry(
                                    item, self.lib.get_field_attr(f, "id")
                                ):
                                    # if self.lib.get_field_attr(f, 'type') == ('tag_box'):
                                    # 	pass
                                    # logging.info(f)
                                    # logging.info(type(f))
                                    f_stripped = {
                                        self.lib.get_field_attr(f, "id"): None
                                    }
                                    if f_stripped not in self.mixed_fields and (
                                        f not in self.common_fields
                                        or f in common_to_remove
                                    ):
                                        #  and (f not in self.common_fields or f in common_to_remove)
                                        self.mixed_fields.append(f_stripped)
                        self.common_fields = [
                            f for f in self.common_fields if f not in common_to_remove
                        ]
            order: list[int] = (
                [0]
                + [1, 2]
                + [9, 17, 18, 19, 20]
                + [8, 7, 6]
                + [4]
                + [3, 21]
                + [10, 14, 11, 12, 13, 22]
                + [5]
            )
            self.mixed_fields = sorted(
                self.mixed_fields,
                key=lambda x: order.index(self.lib.get_field_attr(x, "id")),
            )

            self.selected = list(self.driver.selected)
            for i, f in enumerate(self.common_fields):
                logging.info(f"ci:{i}, f:{f}")
                self.write_container(i, f)
            for i, f in enumerate(self.mixed_fields, start=len(self.common_fields)):
                logging.info(f"mi:{i}, f:{f}")
                self.write_container(i, f, mixed=True)

            # Hide leftover containers
            if len(self.containers) > len(self.common_fields) + len(self.mixed_fields):
                for i, c in enumerate(self.containers):
                    if i > (len(self.common_fields) + len(self.mixed_fields) - 1):
                        c.setHidden(True)

            self.add_field_button.setHidden(False)

        self.initialized = True

        # # Uninitialized or New Item:
        # if not self.item or self.item.id != item.id:
        # 	# logging.info(f'Uninitialized or New Item ({item.id})')
        # 	if type(item) == Entry:
        # 		# New Entry: Render preview and update filename label
        # 		filepath = os.path.normpath(f'{self.lib.library_dir}/{item.path}/{item.filename}')
        # 		window_title = filepath
        # 		ratio: float = self.devicePixelRatio()
        # 		self.thumb_renderer.render(time.time(), filepath, (512, 512), ratio,update_on_ratio_change=True)
        # 		self.file_label.setText("\u200b".join(filepath))

        # 		# TODO: Deal with this later.
        # 		# https://stackoverflow.com/questions/64252654/pyqt5-drag-and-drop-into-system-file-explorer-with-delayed-encoding
        # 		# https://doc.qt.io/qtforpython-5/PySide2/QtCore/QMimeData.html#more
        # 		# drag = QDrag(self.preview_img)
        # 		# mime = QMimeData()
        # 		# mime.setUrls([filepath])
        # 		# drag.setMimeData(mime)
        # 		# drag.exec_(Qt.DropAction.CopyAction)

        # 		try:
        # 			self.preview_img.clicked.disconnect()
        # 		except RuntimeError:
        # 			pass
        # 		self.preview_img.clicked.connect(
        # 			lambda checked=False, filepath=filepath: open_file(filepath))

        # 		for i, f in enumerate(item.fields):
        # 			self.write_container(item, i, f)

        # 		self.item = item

        # 		# try:
        # 		# 	self.tags_updated.disconnect()
        # 		# except RuntimeError:
        # 		# 	pass
        # 		# if self.tag_callback:
        # 		# 	# logging.info(f'[UPDATE CONTAINER] Updating Callback for {item.id}: {self.tag_callback}')
        # 		# 	self.tags_updated.connect(self.tag_callback)

        # # Initialized, Updating:
        # elif self.item and self.item.id == item.id:
        # 	# logging.info(f'Initialized Item, Updating! ({item.id})')
        # 	for i, f in enumerate(item.fields):
        # 		self.write_container(item, i, f)

        # # Hide leftover containers
        # if len(self.containers) > len(self.item.fields):
        # 	for i, c in enumerate(self.containers):
        # 		if i > (len(self.item.fields) - 1):
        # 			c.setHidden(True)

        self.setWindowTitle(window_title)
        self.show()

    def set_tags_updated_slot(self, slot: object):
        """
        Replacement for tag_callback.
        """
        try:
            self.tags_updated.disconnect()
        except RuntimeError:
            pass
        logging.info("[UPDATE CONTAINER] Setting tags updated slot")
        self.tags_updated.connect(slot)

    # def write_container(self, item:Union[Entry, Collation, Tag], index, field):
    def write_container(self, index, field, mixed=False):
        """Updates/Creates data for a FieldContainer."""
        # logging.info(f'[ENTRY PANEL] WRITE CONTAINER')
        # Remove 'Add Field' button from scroll_layout, to be re-added later.
        self.scroll_layout.takeAt(self.scroll_layout.count() - 1).widget()
        container: FieldContainer = None
        if len(self.containers) < (index + 1):
            container = FieldContainer()
            self.containers.append(container)
            self.scroll_layout.addWidget(container)
        else:
            container = self.containers[index]
            # container.inner_layout.removeItem(container.inner_layout.itemAt(1))
            # container.setHidden(False)
        if self.lib.get_field_attr(field, "type") == "tag_box":
            # logging.info(f'WRITING TAGBOX FOR ITEM {item.id}')
            container.set_title(self.lib.get_field_attr(field, "name"))
            # container.set_editable(False)
            container.set_inline(False)
            title = f"{self.lib.get_field_attr(field, 'name')} (Tag Box)"
            if not mixed:
                item = self.lib.get_entry(
                    self.selected[0][1]
                )  # TODO TODO TODO: TEMPORARY
                if type(container.get_inner_widget()) == TagBoxWidget:
                    inner_container: TagBoxWidget = container.get_inner_widget()
                    inner_container.set_item(item)
                    inner_container.set_tags(self.lib.get_field_attr(field, "content"))
                    try:
                        inner_container.updated.disconnect()
                    except RuntimeError:
                        pass
                    # inner_container.updated.connect(lambda f=self.filepath, i=item: self.write_container(item, index, field))
                else:
                    inner_container = TagBoxWidget(
                        item,
                        title,
                        index,
                        self.lib,
                        self.lib.get_field_attr(field, "content"),
                        self.driver,
                    )

                    container.set_inner_widget(inner_container)
                inner_container.field = field
                inner_container.updated.connect(
                    lambda: (
                        self.write_container(index, field),
                        self.tags_updated.emit(),
                    )
                )
                # if type(item) == Entry:
                # NOTE: Tag Boxes have no Edit Button (But will when you can convert field types)
                # f'Are you sure you want to remove this \"{self.lib.get_field_attr(field, "name")}\" field?'
                # container.set_remove_callback(lambda: (self.lib.get_entry(item.id).fields.pop(index), self.update_widgets(item)))
                prompt = f'Are you sure you want to remove this "{self.lib.get_field_attr(field, "name")}" field?'
                callback = lambda: (self.remove_field(field), self.update_widgets())
                container.set_remove_callback(
                    lambda: self.remove_message_box(prompt=prompt, callback=callback)
                )
                container.set_copy_callback(None)
                container.set_edit_callback(None)
            else:
                text = "<i>Mixed Data</i>"
                title = f"{self.lib.get_field_attr(field, 'name')} (Wacky Tag Box)"
                inner_container = TextWidget(title, text)
                container.set_inner_widget(inner_container)
                container.set_copy_callback(None)
                container.set_edit_callback(None)
                container.set_remove_callback(None)

            self.tags_updated.emit()
            # self.dynamic_widgets.append(inner_container)
        elif self.lib.get_field_attr(field, "type") in "text_line":
            # logging.info(f'WRITING TEXTLINE FOR ITEM {item.id}')
            container.set_title(self.lib.get_field_attr(field, "name"))
            # container.set_editable(True)
            container.set_inline(False)
            # Normalize line endings in any text content.
            if not mixed:
                text = self.lib.get_field_attr(field, "content").replace("\r", "\n")
            else:
                text = "<i>Mixed Data</i>"
            title = f"{self.lib.get_field_attr(field, 'name')} (Text Line)"
            inner_container = TextWidget(title, text)
            container.set_inner_widget(inner_container)
            # if type(item) == Entry:
            if not mixed:
                modal = PanelModal(
                    EditTextLine(self.lib.get_field_attr(field, "content")),
                    title=title,
                    window_title=f'Edit {self.lib.get_field_attr(field, "name")}',
                    save_callback=(
                        lambda content: (
                            self.update_field(field, content),
                            self.update_widgets(),
                        )
                    ),
                )
                container.set_edit_callback(modal.show)
                prompt = f'Are you sure you want to remove this "{self.lib.get_field_attr(field, "name")}" field?'
                callback = lambda: (self.remove_field(field), self.update_widgets())
                container.set_remove_callback(
                    lambda: self.remove_message_box(prompt=prompt, callback=callback)
                )
                container.set_copy_callback(None)
            else:
                container.set_edit_callback(None)
                container.set_copy_callback(None)
                container.set_remove_callback(None)
            # container.set_remove_callback(lambda: (self.lib.get_entry(item.id).fields.pop(index), self.update_widgets(item)))

        elif self.lib.get_field_attr(field, "type") in "text_box":
            # logging.info(f'WRITING TEXTBOX FOR ITEM {item.id}')
            container.set_title(self.lib.get_field_attr(field, "name"))
            # container.set_editable(True)
            container.set_inline(False)
            # Normalize line endings in any text content.
            if not mixed:
                text = self.lib.get_field_attr(field, "content").replace("\r", "\n")
            else:
                text = "<i>Mixed Data</i>"
            title = f"{self.lib.get_field_attr(field, 'name')} (Text Box)"
            inner_container = TextWidget(title, text)
            container.set_inner_widget(inner_container)
            # if type(item) == Entry:
            if not mixed:
                container.set_copy_callback(None)
                modal = PanelModal(
                    EditTextBox(self.lib.get_field_attr(field, "content")),
                    title=title,
                    window_title=f'Edit {self.lib.get_field_attr(field, "name")}',
                    save_callback=(
                        lambda content: (
                            self.update_field(field, content),
                            self.update_widgets(),
                        )
                    ),
                )
                container.set_edit_callback(modal.show)
                prompt = f'Are you sure you want to remove this "{self.lib.get_field_attr(field, "name")}" field?'
                callback = lambda: (self.remove_field(field), self.update_widgets())
                container.set_remove_callback(
                    lambda: self.remove_message_box(prompt=prompt, callback=callback)
                )
            else:
                container.set_edit_callback(None)
                container.set_copy_callback(None)
                container.set_remove_callback(None)
        elif self.lib.get_field_attr(field, "type") == "collation":
            # logging.info(f'WRITING COLLATION FOR ITEM {item.id}')
            container.set_title(self.lib.get_field_attr(field, "name"))
            # container.set_editable(True)
            container.set_inline(False)
            collation = self.lib.get_collation(
                self.lib.get_field_attr(field, "content")
            )
            title = f"{self.lib.get_field_attr(field, 'name')} (Collation)"
            text = f"{collation.title} ({len(collation.e_ids_and_pages)} Items)"
            if len(self.selected) == 1:
                text += f" - Page {collation.e_ids_and_pages[[x[0] for x in collation.e_ids_and_pages].index(self.selected[0][1])][1]}"
            inner_container = TextWidget(title, text)
            container.set_inner_widget(inner_container)
            # if type(item) == Entry:
            container.set_copy_callback(None)
            # container.set_edit_callback(None)
            # container.set_remove_callback(lambda: (self.lib.get_entry(item.id).fields.pop(index), self.update_widgets(item)))
            prompt = f'Are you sure you want to remove this "{self.lib.get_field_attr(field, "name")}" field?'
            callback = lambda: (self.remove_field(field), self.update_widgets())
            container.set_remove_callback(
                lambda: self.remove_message_box(prompt=prompt, callback=callback)
            )
        elif self.lib.get_field_attr(field, "type") == "datetime":
            # logging.info(f'WRITING DATETIME FOR ITEM {item.id}')
            if not mixed:
                try:
                    container.set_title(self.lib.get_field_attr(field, "name"))
                    # container.set_editable(False)
                    container.set_inline(False)
                    # TODO: Localize this and/or add preferences.
                    date = dt.strptime(
                        self.lib.get_field_attr(field, "content"), "%Y-%m-%d %H:%M:%S"
                    )
                    title = f"{self.lib.get_field_attr(field, 'name')} (Date)"
                    inner_container = TextWidget(title, date.strftime("%D - %r"))
                    container.set_inner_widget(inner_container)
                except:
                    container.set_title(self.lib.get_field_attr(field, "name"))
                    # container.set_editable(False)
                    container.set_inline(False)
                    title = f"{self.lib.get_field_attr(field, 'name')} (Date) (Unknown Format)"
                    inner_container = TextWidget(
                        title, str(self.lib.get_field_attr(field, "content"))
                    )
                # if type(item) == Entry:
                container.set_copy_callback(None)
                container.set_edit_callback(None)
                # container.set_remove_callback(lambda: (self.lib.get_entry(item.id).fields.pop(index), self.update_widgets(item)))
                prompt = f'Are you sure you want to remove this "{self.lib.get_field_attr(field, "name")}" field?'
                callback = lambda: (self.remove_field(field), self.update_widgets())
                container.set_remove_callback(
                    lambda: self.remove_message_box(prompt=prompt, callback=callback)
                )
            else:
                text = "<i>Mixed Data</i>"
                title = f"{self.lib.get_field_attr(field, 'name')} (Wacky Date)"
                inner_container = TextWidget(title, text)
                container.set_inner_widget(inner_container)
                container.set_copy_callback(None)
                container.set_edit_callback(None)
                container.set_remove_callback(None)
        else:
            # logging.info(f'[ENTRY PANEL] Unknown Type: {self.lib.get_field_attr(field, "type")}')
            container.set_title(self.lib.get_field_attr(field, "name"))
            # container.set_editable(False)
            container.set_inline(False)
            title = f"{self.lib.get_field_attr(field, 'name')} (Unknown Field Type)"
            inner_container = TextWidget(
                title, str(self.lib.get_field_attr(field, "content"))
            )
            container.set_inner_widget(inner_container)
            # if type(item) == Entry:
            container.set_copy_callback(None)
            container.set_edit_callback(None)
            # container.set_remove_callback(lambda: (self.lib.get_entry(item.id).fields.pop(index), self.update_widgets(item)))
            prompt = f'Are you sure you want to remove this "{self.lib.get_field_attr(field, "name")}" field?'
            callback = lambda: (self.remove_field(field), self.update_widgets())
            # callback = lambda: (self.lib.get_entry(item.id).fields.pop(index), self.update_widgets())
            container.set_remove_callback(
                lambda: self.remove_message_box(prompt=prompt, callback=callback)
            )
        container.edit_button.setHidden(True)
        container.setHidden(False)
        self.place_add_field_button()

    def remove_field(self, field: dict):
        """Removes a field from all selected Entries, given a field object."""
        for item_pair in self.selected:
            if item_pair[0] == ItemType.ENTRY:
                entry = self.lib.get_entry(item_pair[1])
                try:
                    index = entry.fields.index(field)
                    updated_badges = False
                    if 8 in entry.fields[index].keys() and (
                        1 in entry.fields[index][8] or 0 in entry.fields[index][8]
                    ):
                        updated_badges = True
                    # TODO: Create a proper Library/Entry method to manage fields.
                    entry.fields.pop(index)
                    if updated_badges:
                        self.driver.update_badges()
                except ValueError:
                    logging.info(
                        f"[PREVIEW PANEL][ERROR?] Tried to remove field from Entry ({entry.id}) that never had it"
                    )
                    pass

    def update_field(self, field: dict, content):
        """Removes a field from all selected Entries, given a field object."""
        field = dict(field)
        for item_pair in self.selected:
            if item_pair[0] == ItemType.ENTRY:
                entry = self.lib.get_entry(item_pair[1])
                try:
                    logging.info(field)
                    index = entry.fields.index(field)
                    self.lib.update_entry_field(entry.id, index, content, "replace")
                except ValueError:
                    logging.info(
                        f"[PREVIEW PANEL][ERROR] Tried to update field from Entry ({entry.id}) that never had it"
                    )
                    pass

    def remove_message_box(self, prompt: str, callback: typing.Callable) -> None:
        remove_mb = QMessageBox()
        remove_mb.setText(prompt)
        remove_mb.setWindowTitle("Remove Field")
        remove_mb.setIcon(QMessageBox.Icon.Warning)
        cancel_button = remove_mb.addButton(
            "&Cancel", QMessageBox.ButtonRole.DestructiveRole
        )
        remove_button = remove_mb.addButton(
            "&Remove", QMessageBox.ButtonRole.RejectRole
        )
        # remove_mb.setStandardButtons(QMessageBox.StandardButton.Cancel)
        remove_mb.setDefaultButton(cancel_button)
        result = remove_mb.exec_()
        # logging.info(result)
        if result == 1:
            callback()<|MERGE_RESOLUTION|>--- conflicted
+++ resolved
@@ -552,25 +552,14 @@
                             ):
                                 pass
                         elif filepath.suffix.lower() in VIDEO_TYPES:
-<<<<<<< HEAD
                             if is_readable_video(filepath):
                                 video = cv2.VideoCapture(str(filepath), cv2.CAP_FFMPEG)
+                                # TODO: Move this check to is_readable_video()
+                                if video.get(cv2.CAP_PROP_FRAME_COUNT) <= 0:
+                                    raise cv2.error("File is invalid or has 0 frames")
                                 video.set(
                                     cv2.CAP_PROP_POS_FRAMES,
                                     (video.get(cv2.CAP_PROP_FRAME_COUNT) // 2),
-=======
-                            video = cv2.VideoCapture(str(filepath))
-                            if video.get(cv2.CAP_PROP_FRAME_COUNT) <= 0:
-                                raise cv2.error("File is invalid or has 0 frames")
-                            video.set(cv2.CAP_PROP_POS_FRAMES, 0)
-                            success, frame = video.read()
-                            frame = cv2.cvtColor(frame, cv2.COLOR_BGR2RGB)
-                            image = Image.fromarray(frame)
-                            if success:
-                                self.preview_img.hide()
-                                self.preview_vid.play(
-                                    filepath, QSize(image.width, image.height)
->>>>>>> 5c25666e
                                 )
                                 success, frame = video.read()
                                 frame = cv2.cvtColor(frame, cv2.COLOR_BGR2RGB)
