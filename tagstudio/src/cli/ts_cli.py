# Copyright (C) 2024 Travis Abendshien (CyanVoxel).
# Licensed under the GPL-3.0 License.
# Created for TagStudio: https://github.com/CyanVoxel/TagStudio

"""DEPRECIATED: A basic CLI driver for TagStudio."""

import datetime
import math
from multiprocessing import Value
import os
import subprocess
import sys
import time
from PIL import Image, ImageOps, ImageChops, UnidentifiedImageError
import pillow_avif
from pathlib import Path
import traceback
import cv2

# import climage
# import click
from datetime import datetime as dt
from src.core.ts_core import *
from src.core.utils.web import *
from src.core.utils.fs import *
from src.core.library import *
<<<<<<< HEAD
=======
from src.qt.helpers.file_opener import open_file
>>>>>>> b8d72a65

WHITE_FG = "\033[37m"
WHITE_BG = "\033[47m"
BRIGHT_WHITE_FG = "\033[97m"
BRIGHT_WHITE_BG = "\033[107m"
BLACK_FG = "\033[30m"
BRIGHT_CYAN_FG = "\033[96m"
BRIGHT_CYAN_BG = "\033[106m"
BRIGHT_MAGENTA_FG = "\033[95m"
BRIGHT_MAGENTA_BG = "\033[105m"
BRIGHT_GREEN_FG = "\033[92m"
BRIGHT_GREEN_BG = "\033[102m"
YELLOW_FG = "\033[33m"
YELLOW_BG = "\033[43m"
BRIGHT_YELLOW_FG = "\033[93m"
BRIGHT_YELLOW_BG = "\033[103m"
RED_BG = "\033[41m"
BRIGHT_RED_FG = "\033[91m"
BRIGHT_RED_BG = "\033[101m"
MAGENTA_FG = "\033[35m"
MAGENTA_BG = "\033[45m"
RESET = "\033[0m"
SAVE_SCREEN = "\033[?1049h\033[?47h\033[H"
RESTORE_SCREEN = "\033[?47l\033[?1049l"

ERROR = f"{RED_BG}{BRIGHT_WHITE_FG}[ERROR]{RESET}"
WARNING = f"{RED_BG}{BRIGHT_WHITE_FG}[WARNING]{RESET}"
INFO = f"{BRIGHT_CYAN_BG}{BLACK_FG}[INFO]{RESET}"


def clear():
    """Clears the terminal screen."""

    # Windows
    if os.name == "nt":
        _ = os.system("cls")

    # Unix
    else:
        _ = os.system("clear")


class CliDriver:
    """A basic CLI driver for TagStudio."""

    def __init__(self, core, args):
        self.core: TagStudioCore = core
        self.lib = self.core.lib
        self.filtered_entries: list[tuple[ItemType, int]] = []
        self.args = args
        self.first_open: bool = True
        self.first_browse: bool = True
        self.is_missing_count_init: bool = False
        self.is_new_file_count_init: bool = False
        self.is_dupe_entry_count_init: bool = False
        self.is_dupe_file_count_init: bool = False

        self.external_preview_size: tuple[int, int] = (960, 960)
<<<<<<< HEAD
        epd_path = (
            Path(__file__).parent.parent.parent
            / "resources/cli/images/external_preview.png"
        )
        self.external_preview_default: Image = (
            Image.open(epd_path)
            if epd_path.exists()
            else Image.new(mode="RGB", size=(self.external_preview_size))
        )
        self.external_preview_default.thumbnail(self.external_preview_size)
        epb_path = (
            Path(__file__).parent.parent.parent / "resources/cli/images/no_preview.png"
        )
        self.external_preview_broken: Image = (
            Image.open(epb_path)
            if epb_path.exists()
=======
        epd_path = os.path.normpath(
            f"{Path(__file__).parent.parent.parent}/resources/cli/images/external_preview.png"
        )
        self.external_preview_default: Image = (
            Image.open(epd_path)
            if os.path.exists(epd_path)
            else Image.new(mode="RGB", size=(self.external_preview_size))
        )
        self.external_preview_default.thumbnail(self.external_preview_size)
        epb_path = os.path.normpath(
            f"{Path(__file__).parent.parent.parent}/resources/cli/images/no_preview.png"
        )
        self.external_preview_broken: Image = (
            Image.open(epb_path)
            if os.path.exists(epb_path)
>>>>>>> b8d72a65
            else Image.new(mode="RGB", size=(self.external_preview_size))
        )
        self.external_preview_broken.thumbnail(self.external_preview_size)

        self.branch: str = (" (" + VERSION_BRANCH + ")") if VERSION_BRANCH else ""
        self.base_title: str = f"TagStudio {VERSION}{self.branch} - CLI Mode"
        self.title_text: str = self.base_title
        self.buffer = {}

    def start(self):
        """Enters the CLI."""
        print(SAVE_SCREEN, end="")
        try:
            self.scr_main_menu()
        except SystemExit:
            # self.cleanup_before_exit()
            # sys.exit()
            self.exit(save=False, backup=False)
        except KeyboardInterrupt:
            # traceback.print_exc()
            print("\nForce Quitting TagStudio...")
            # if self.lib and self.lib.library_dir:
            # 	self.backup_library()
            # self.cleanup_before_exit()
            # sys.exit()
            self.exit(save=False, backup=False)
        except:
            traceback.print_exc()
            print("\nPress Enter to Continue...")
            input()
            # if self.lib and self.lib.library_dir:
            # 	self.backup_library()
            # self.cleanup_before_exit()
            # sys.exit()
            self.exit(save=False, backup=True)
        # except:
        # 	print(
        # 		'\nAn Unknown Exception in TagStudio has Occurred. Press Enter to Continue...')
        # 	input()
        # 	# if self.lib and self.lib.library_dir:
        # 	# 	self.backup_library()
        # 	# self.cleanup_before_exit()
        # 	# sys.exit()
        # 	self.quit(save=False, backup=True)

    def cleanup_before_exit(self, restore_screen=True):
        """Things do be done on application exit."""
        try:
            if self.args.external_preview:
                self.close_external_preview()
        except Exception:
            traceback.print_exc()
            print("\nCrashed on Cleanup! This is unusual... Press Enter to Continue...")
            input()
            self.backup_library()

        if restore_screen:
            print(f"{RESET}{RESTORE_SCREEN}", end="")

    def exit(self, save: bool, backup: bool):
        """Exists TagStudio, and optionally saves and/or backs up data."""

        if save:
            print(f"{INFO} Saving Library to disk...")
            self.save_library(display_message=False)
        if backup:
            print(f"{INFO} Saving Library changes to Backups folder...")
            self.backup_library(display_message=False)

        self.cleanup_before_exit()

        try:
            sys.exit()
        except SystemExit:
            sys.exit()

    def format_title(self, str, color=f"{BRIGHT_WHITE_FG}{MAGENTA_BG}") -> str:
        """Formats a string with title formatting."""
        # Floating Pill (Requires NerdFont)
        # return f'◀ {str} ▶'.center(os.get_terminal_size()[0], " ").replace('◀', '\033[96m\033[0m\033[30m\033[106m').replace('▶', '\033[0m\033[96m\033[0m')
        # Solid Background
        return f'{color}{str.center(os.get_terminal_size()[0], " ")[:os.get_terminal_size()[0]]}{RESET}'

    def format_subtitle(self, str, color=BRIGHT_CYAN_FG) -> str:
        """Formats a string with subtitle formatting."""
        return f'{color}{(" "+str+" ").center(os.get_terminal_size()[0], "═")[:os.get_terminal_size()[0]]}{RESET}'

    def format_h1(self, str, color=BRIGHT_MAGENTA_FG) -> str:
        """Formats a string with h1 formatting."""
        return f'{color}{("┫ "+str+" ┣").center(os.get_terminal_size()[0], "━")[:os.get_terminal_size()[0]]}{RESET}'

    def format_h2(self, str, color=BRIGHT_GREEN_FG) -> str:
        """Formats a string with h2 formatting."""
        return f'{color}{(" "+str+" ").center(os.get_terminal_size()[0], "·")[:os.get_terminal_size()[0]]}{RESET}'

    def get_file_color(self, ext: str):
        if ext.lower().replace(".", "", 1) == "gif":
            return BRIGHT_YELLOW_FG
        if ext.lower().replace(".", "", 1) in IMAGE_TYPES:
            return WHITE_FG
        elif ext.lower().replace(".", "", 1) in VIDEO_TYPES:
            return BRIGHT_CYAN_FG
        elif ext.lower().replace(".", "", 1) in DOC_TYPES:
            return BRIGHT_GREEN_FG
        else:
            return BRIGHT_WHITE_FG

    def get_tag_color(self, color: str) -> str:
        if color.lower() == "black":
            return "\033[48;2;17;16;24m" + "\033[38;2;183;182;190m"
            # return '\033[48;5;233m' + BRIGHT_WHITE_FG
        elif color.lower() == "dark gray":
            return "\033[48;2;36;35;42m" + "\033[38;2;189;189;191m"
            # return '\033[48;5;233m' + BRIGHT_WHITE_FG
        elif color.lower() == "gray":
            return "\033[48;2;83;82;90m" + "\033[38;2;203;202;210m"
            # return '\033[48;5;246m' + BRIGHT_WHITE_FG
        elif color.lower() == "light gray":
            return "\033[48;2;170;169;176m" + "\033[38;2;34;33;40m"
            # return '\033[48;5;250m' + BLACK_FG
        elif color.lower() == "white":
            return "\033[48;2;242;241;248m" + "\033[38;2;48;47;54m"
            # return '\033[48;5;231m' + '\033[38;5;244m'
        elif color.lower() == "light pink":
            return "\033[48;2;255;143;190m" + "\033[38;2;108;43;57m"
            # return '\033[48;5;212m' + '\033[38;5;88m'
        elif color.lower() == "pink":
            return "\033[48;2;250;74;117m" + "\033[38;2;91;23;35m"
            # return '\033[48;5;204m' + '\033[38;5;224m'
        elif color.lower() == "magenta":
            return "\033[48;2;224;43;132m" + "\033[38;2;91;13;54m"
            # return '\033[48;5;197m' + '\033[38;5;224m'
        elif color.lower() == "red":
            return "\033[48;2;226;44;60m" + "\033[38;2;68;13;18m"
            # return '\033[48;5;196m' + '\033[38;5;224m'
        elif color.lower() == "red orange":
            return "\033[48;2;232;55;38m" + "\033[38;2;97;18;11m"
            # return '\033[48;5;202m' + '\033[38;5;221m'
        elif color.lower() == "salmon":
            return "\033[48;2;246;88;72m" + "\033[38;2;111;27;22m"
            # return '\033[48;5;203m' + '\033[38;5;88m'
        elif color.lower() == "orange":
            return "\033[48;2;237;96;34m" + "\033[38;2;85;30;10m"
            # return '\033[48;5;208m' + '\033[38;5;229m'
        elif color.lower() == "yellow orange":
            return "\033[48;2;250;154;44m" + "\033[38;2;102;51;13m"
            # return '\033[48;5;214m' + '\033[38;5;88m'
        elif color.lower() == "yellow":
            return "\033[48;2;255;214;61m" + "\033[38;2;117;67;18m"
            # return '\033[48;5;220m' + '\033[38;5;88m'
        elif color.lower() == "mint":
            return "\033[48;2;74;237;144m" + "\033[38;2;22;79;62m"
            # return '\033[48;5;84m' + '\033[38;5;17m'
        elif color.lower() == "lime":
            return "\033[48;2;149;227;69m" + "\033[38;2;65;84;21m"
            # return '\033[48;5;154m' + '\033[38;5;17m'
        elif color.lower() == "light green":
            return "\033[48;2;138;236;125m" + "\033[38;2;44;85;38m"
            # return '\033[48;5;40m' + '\033[38;5;17m'
        elif color.lower() == "green":
            return "\033[48;2;40;187;72m" + "\033[38;2;13;56;40m"
            # return '\033[48;5;28m' + '\033[38;5;191m'
        elif color.lower() == "teal":
            return "\033[48;2;23;191;157m" + "\033[38;2;7;58;68m"
            # return '\033[48;5;36m' + '\033[38;5;17m'
        elif color.lower() == "cyan":
            return "\033[48;2;60;222;196m" + "\033[38;2;12;64;66m"
            # return '\033[48;5;50m' + '\033[38;5;17m'
        elif color.lower() == "light blue":
            return "\033[48;2;85;187;246m" + "\033[38;2;18;37;65m"
            # return '\033[48;5;75m' + '\033[38;5;17m'
        elif color.lower() == "blue":
            return "\033[48;2;59;99;240m" + "\033[38;2;158;192;249m"
            # return '\033[48;5;27m' + BRIGHT_WHITE_FG
        elif color.lower() == "blue violet":
            return "\033[48;2;93;88;241m" + "\033[38;2;149;176;249m"
            # return '\033[48;5;63m' + BRIGHT_WHITE_FG
        elif color.lower() == "violet":
            return "\033[48;2;120;60;239m" + "\033[38;2;187;157;247m"
            # return '\033[48;5;57m' + BRIGHT_WHITE_FG
        elif color.lower() == "purple":
            return "\033[48;2;155;79;240m" + "\033[38;2;73;24;98m"
            # return '\033[48;5;135m' + BRIGHT_WHITE_FG
        elif color.lower() == "peach":
            return "\033[48;2;241;198;156m" + "\033[38;2;97;63;47m"
            # return '\033[48;5;223m' + '\033[38;5;88m'
        elif color.lower() == "brown":
            return "\033[48;2;130;50;22m" + "\033[38;2;205;157;131m"
            # return '\033[48;5;130m' + BRIGHT_WHITE_FG
        elif color.lower() == "lavender":
            return "\033[48;2;173;142;239m" + "\033[38;2;73;43;101m"
            # return '\033[48;5;141m' + '\033[38;5;17m'
        elif color.lower() == "blonde":
            return "\033[48;2;239;198;100m" + "\033[38;2;109;70;30m"
            # return '\033[48;5;221m' + '\033[38;5;88m'
        elif color.lower() == "auburn":
            return "\033[48;2;161;50;32m" + "\033[38;2;217;138;127m"
            # return '\033[48;5;88m' + '\033[38;5;216m'
        elif color.lower() == "light brown":
            return "\033[48;2;190;91;45m" + "\033[38;2;76;41;14m"
        elif color.lower() == "dark brown":
            return "\033[48;2;76;35;21m" + "\033[38;2;183;129;113m"
            # return '\033[48;5;172m' + BRIGHT_WHITE_FG
        elif color.lower() == "cool gray":
            return "\033[48;2;81;87;104m" + "\033[38;2;158;161;195m"
            # return '\033[48;5;102m' + BRIGHT_WHITE_FG
        elif color.lower() == "warm gray":
            return "\033[48;2;98;88;80m" + "\033[38;2;192;171;146m"
            # return '\033[48;5;59m' + BRIGHT_WHITE_FG
        elif color.lower() == "olive":
            return "\033[48;2;76;101;46m" + "\033[38;2;180;193;122m"
            # return '\033[48;5;58m' + '\033[38;5;193m'
        elif color.lower() == "berry":
            return "\033[48;2;159;42;167m" + "\033[38;2;204;143;220m"
        else:
            return ""

    def copy_field_to_buffer(self, entry_field) -> None:
        """Copies an Entry Field object into the internal buffer."""
        self.buffer = dict(entry_field)

    def paste_field_from_buffer(self, entry_id) -> None:
        """Merges or adds the Entry Field object in the internal buffer to the Entry."""
        if self.buffer:
            # entry: Entry = self.lib.entries[entry_index]
            # entry = self.lib.get_entry(entry_id)
            field_id: int = self.lib.get_field_attr(self.buffer, "id")
            content = self.lib.get_field_attr(self.buffer, "content")

            # NOTE: This code is pretty much identical to the match_conditions code
            # found in the core. Could this be made generic? Especially for merging Entries.
            if self.lib.get_field_obj(int(field_id))["type"] == "tag_box":
                existing_fields: list[int] = self.lib.get_field_index_in_entry(
                    entry_id, field_id
                )
                if existing_fields:
                    self.lib.update_entry_field(
                        entry_id, existing_fields[0], content, "append"
                    )
                else:
                    self.lib.add_field_to_entry(entry_id, field_id)
                    self.lib.update_entry_field(entry_id, -1, content, "append")

            if self.lib.get_field_obj(int(field_id))["type"] in TEXT_FIELDS:
                if not self.lib.does_field_content_exist(entry_id, field_id, content):
                    self.lib.add_field_to_entry(entry_id, field_id)
                    self.lib.update_entry_field(entry_id, -1, content, "replace")

            # existing_fields: list[int] = self.lib.get_field_index_in_entry(entry_index, field_id)
            # if existing_fields:
            # 	self.lib.update_entry_field(entry_index, existing_fields[0], content, 'append')
            # else:
            # 	self.lib.add_field_to_entry(entry_index, field_id)
            # 	self.lib.update_entry_field(entry_index, -1, content, 'replace')

    def init_external_preview(self) -> None:
        """Initialized the external preview image file."""
        if self.lib and self.lib.library_dir:
<<<<<<< HEAD
            external_preview_path: Path = (
                self.lib.library_dir / TS_FOLDER_NAME / "external_preview.jpg"
            )
            if not external_preview_path.isfile():
                temp = self.external_preview_default
                temp.save(external_preview_path)
            if external_preview_path.isfile():
                os.startfile(external_preview_path)
=======
            external_preview_path: str = os.path.normpath(
                f"{self.lib.library_dir}/{TS_FOLDER_NAME}/external_preview.jpg"
            )
            if not os.path.isfile(external_preview_path):
                temp = self.external_preview_default
                temp.save(external_preview_path)

            open_file(external_preview_path)
>>>>>>> b8d72a65

    def set_external_preview_default(self) -> None:
        """Sets the external preview to its default image."""
        if self.lib and self.lib.library_dir:
<<<<<<< HEAD
            external_preview_path: str = (
                self.lib.library_dir / TS_FOLDER_NAME / "external_preview.jpg"
            )
            if external_preview_path.isfile():
=======
            external_preview_path: str = os.path.normpath(
                f"{self.lib.library_dir}/{TS_FOLDER_NAME}/external_preview.jpg"
            )
            if os.path.isfile(external_preview_path):
>>>>>>> b8d72a65
                temp = self.external_preview_default
                temp.save(external_preview_path)

    def set_external_preview_broken(self) -> None:
        """Sets the external preview image file to the 'broken' placeholder."""
        if self.lib and self.lib.library_dir:
<<<<<<< HEAD
            external_preview_path: str = (
                self.lib.library_dir / TS_FOLDER_NAME / "external_preview.jpg"
            )
            if xternal_preview_path.isfile():
=======
            external_preview_path: str = os.path.normpath(
                f"{self.lib.library_dir}/{TS_FOLDER_NAME}/external_preview.jpg"
            )
            if os.path.isfile(external_preview_path):
>>>>>>> b8d72a65
                temp = self.external_preview_broken
                temp.save(external_preview_path)

    def close_external_preview(self) -> None:
        """Destroys and closes the external preview image file."""
        if self.lib and self.lib.library_dir:
<<<<<<< HEAD
            external_preview_path: str = (
                self.lib.library_dir / TS_FOLDER_NAME / "external_preview.jpg"
            )
            if external_preview_path.isfile():
                os.remove(external_preview_path)

    def scr_create_library(self, path=None):
=======
            external_preview_path: str = os.path.normpath(
                f"{self.lib.library_dir}/{TS_FOLDER_NAME}/external_preview.jpg"
            )
            if os.path.isfile(external_preview_path):
                os.remove(external_preview_path)

    def scr_create_library(self, path=""):
>>>>>>> b8d72a65
        """Screen for creating a new TagStudio library."""

        subtitle = "Create Library"

        clear()
        print(f"{self.format_title(self.title_text)}")
        print(self.format_subtitle(subtitle))
        print("")

        if not path:
            print("Enter Library Folder Path: \n> ", end="")
            path = input()
<<<<<<< HEAD
        path = Path(path)

        if path.exists():
=======
        if os.path.exists(path):
>>>>>>> b8d72a65
            print("")
            print(
                f'{INFO} Are you sure you want to create a new Library at "{path}"? (Y/N)\n> ',
                end="",
            )
            con = input().lower()
            if con == "y" or con == "yes":
                result = self.lib.create_library(path)
                if result == 0:
                    print(
                        f'{INFO} Created new TagStudio Library at: "{path}"\nPress Enter to Return to Main Menu...'
                    )
                    input()
                    # self.open_library(path)
                elif result == 1:
                    print(
                        f'{ERROR} Could not create Library. Path: "{path}" is pointing inside an existing TagStudio Folder.\nPress Enter to Return to Main Menu...'
                    )
                    input()
                elif result == 2:
                    print(
                        f'{ERROR} Could not write inside path: "{path}"\nPress Enter to Return to Main Menu...'
                    )
                    input()
        else:
            print(
                f'{ERROR} Invalid Path: "{path}"\nPress Enter to Return to Main Menu...'
            )
            input()
        # if Core.open_library(path) == 1:
        #     self.library_name = path
        #     self.scr_library_home()
        # else:
        #     print(f'[ERROR]: No existing TagStudio library found at \'{path}\'')
        #     self.scr_main_menu()

    def open_library(self, path):
        """Opens a TagStudio library."""

        return_code = self.lib.open_library(path)
        if return_code == 1:
            # self.lib = self.core.library
            if self.args.external_preview:
                self.init_external_preview()

            if len(self.lib.entries) <= 1000:
                print(
                    f"{INFO} Checking for missing files in Library '{self.lib.library_dir}'..."
                )
                self.lib.refresh_missing_files()
            # else:
            #     print(
            #         f'{INFO} Automatic missing file refreshing is turned off for large libraries (1,000+ Entries)')
            self.title_text: str = self.base_title + ""
            self.scr_library_home()
        else:
            clear()
            print(f"{ERROR} No existing TagStudio library found at '{path}'")
            self.scr_main_menu(clear_scr=False)

    def close_library(self, save=True):
        """
        Saves (by default) and clears the current Library as well as related operations.
        Does *not* direct the navigation back to the main menu, that's not my job.
        """
        if save:
            self.lib.save_library_to_disk()
        if self.args.external_preview:
            self.close_external_preview()
        self.lib.clear_internal_vars()

    def backup_library(self, display_message: bool = True) -> bool:
        """Saves a backup copy of the Library file to disk. Returns True if successful."""
        if self.lib and self.lib.library_dir:
            filename = self.lib.save_library_backup_to_disk()
<<<<<<< HEAD
            location = self.lib.library_dir / TS_FOLDER_NAME / "backups" / filename
=======
            location = os.path.normpath(
                f"{self.lib.library_dir}/{TS_FOLDER_NAME}/backups/{filename}"
            )
>>>>>>> b8d72a65
            if display_message:
                print(f'{INFO} Backup of Library saved at "{location}".')
            return True
        return False

    def save_library(self, display_message: bool = True) -> bool:
        """Saves the Library file to disk. Returns True if successful."""
        if self.lib and self.lib.library_dir:
            self.lib.save_library_to_disk()
            if display_message:
                print(f"{INFO} Library saved to disk.")
            return True
        return False

    def get_char_limit(self, text: str) -> int:
        """
        Returns an estimated value for how many characters of a block of text should be allowed to display before being truncated.
        """
        # char_limit: int = (
        # 	(os.get_terminal_size()[0] * os.get_terminal_size()[1]) // 6)
        # char_limit -= (text.count('\n') + text.count('\r') * (os.get_terminal_size()[0] // 1.0))
        # char_limit = char_limit if char_limit > 0 else min(40, len(text))

        char_limit: int = os.get_terminal_size()[0] * (os.get_terminal_size()[1] // 5)
        char_limit -= (text.count("\n") + text.count("\r")) * (
            os.get_terminal_size()[0] // 2
        )
        char_limit = char_limit if char_limit > 0 else min((64), len(text))

        # print(f'Char Limit: {char_limit}, Len: {len(text)}')
        return char_limit

    def truncate_text(self, text: str) -> str:
        """Returns a truncated string for displaying, calculated with `get_char_limit()`."""
        if len(text) > self.get_char_limit(text):
            # print(f'Char Limit: {self.get_char_limit(text)}, Len: {len(text)}')
            return f"{text[:int(self.get_char_limit(text) - 1)]} {WHITE_FG}[...]{RESET}"
        else:
            return text

    def print_fields(self, index) -> None:
        """Prints an Entry's formatted fields to the screen."""
        entry = self.lib.entries[index]

        if entry and self.args.debug:
            print("")
            print(f"{BRIGHT_WHITE_BG}{BLACK_FG} ID: {RESET} ", end="")
            print(entry.id_)

        if entry and entry.fields:
            for i, field in enumerate(entry.fields):
                # Buffer between box fields below other fields if this isn't the first field
                if (
                    i != 0
                    and self.lib.get_field_attr(field, "type") in BOX_FIELDS
                    and self.lib.get_field_attr(entry.fields[i - 1], "type")
                    not in BOX_FIELDS
                ):
                    print("")
                # Format the field title differently for box fields.
                if self.lib.get_field_attr(field, "type") in BOX_FIELDS:
                    print(
                        f'{BRIGHT_WHITE_BG}{BLACK_FG} {self.lib.get_field_attr(field, "name")}: {RESET} ',
                        end="\n",
                    )
                else:
                    print(
                        f'{BRIGHT_WHITE_BG}{BLACK_FG} {self.lib.get_field_attr(field, "name")}: {RESET} ',
                        end="",
                    )
                if self.lib.get_field_attr(field, "type") == "tag_box":
                    char_count: int = 0
                    for tag_id in self.lib.get_field_attr(field, "content"):
                        tag = self.lib.get_tag(tag_id)
                        # Properly wrap Tags on screen
                        char_count += len(f" {tag.display_name(self.lib)} ") + 1
                        if char_count > os.get_terminal_size()[0]:
                            print("")
                            char_count = len(f" {tag.display_name(self.lib)} ") + 1
                        print(
                            f"{self.get_tag_color(tag.color)} {tag.display_name(self.lib)} {RESET}",
                            end="",
                        )
                        # If the tag isn't the last one, print a space for the next one.
                        if tag_id != self.lib.get_field_attr(field, "content")[-1]:
                            print(" ", end="")
                        else:
                            print("")
                elif self.lib.get_field_attr(field, "type") in TEXT_FIELDS:
                    # Normalize line endings in any text content.
                    text: str = self.lib.get_field_attr(field, "content").replace(
                        "\r", "\n"
                    )
                    print(self.truncate_text(text))
                elif self.lib.get_field_attr(field, "type") == "datetime":
                    try:
                        # TODO: Localize this and/or add preferences.
                        date = dt.strptime(
                            self.lib.get_field_attr(field, "content"),
                            "%Y-%m-%d %H:%M:%S",
                        )
                        print(date.strftime("%D - %r"))
                    except:
                        print(self.lib.get_field_attr(field, "content"))
                else:
                    print(self.lib.get_field_attr(field, "content"))

                # Buffer between box fields above other fields if this isn't the last field
                if (
                    entry.fields[i] != entry.fields[-1]
                    and self.lib.get_field_attr(field, "type") in BOX_FIELDS
                ):
                    print("")
        else:
            # print(f'{MAGENTA_BG}{BRIGHT_WHITE_FG}[No Fields]{RESET}{WHITE_FG} (Run \'edit\', then \'add <field name>\' to add some!){RESET}')
            print(f"{MAGENTA_BG}{BRIGHT_WHITE_FG}[No Fields]{RESET}{WHITE_FG}")

    def print_thumbnail(
        self, index, filepath="", ignore_fields=False, max_width=-1
    ) -> None:
        """
        Prints an Entry's formatted thumbnail to the screen.
        Takes in either an Entry index or a direct filename.
        """
        entry = None if index < 0 else self.lib.entries[index]
        if entry:
<<<<<<< HEAD
            filepath = self.lib.library_dir / entry.path / entry.filename
        external_preview_path: str = ""
        if self.args.external_preview:
            external_preview_path = (
                self.lib.library_dir / TS_FOLDER_NAME / "external_preview.jpg"
=======
            filepath = os.path.normpath(
                f"{self.lib.library_dir}/{entry.path}/{entry.filename}"
            )
        external_preview_path: str = ""
        if self.args.external_preview:
            external_preview_path = os.path.normpath(
                f"{self.lib.library_dir}/{TS_FOLDER_NAME}/external_preview.jpg"
>>>>>>> b8d72a65
            )
        # thumb_width = min(
        # 	os.get_terminal_size()[0]//2,
        # 	math.floor(os.get_terminal_size()[1]*0.5))
        # thumb_width = math.floor(os.get_terminal_size()[1]*0.5)

        # if entry:
        file_type = os.path.splitext(filepath)[1].lower()[1:]
        if file_type in (IMAGE_TYPES + VIDEO_TYPES):
            # TODO: Make the image-grabbing part try to get thumbnails.

            # Lots of calculations to determine an image width that works well.
            w, h = (1, 1)
            final_img_path = filepath
            if file_type in IMAGE_TYPES:
                try:
                    raw = Image.open(filepath)
                    w, h = raw.size
                    # NOTE: Temporary way to hack a non-terminal preview.
                    if self.args.external_preview:
                        raw = raw.convert("RGB")
                        # raw.thumbnail((512, 512))
                        raw.thumbnail(self.external_preview_size)
                        raw.save(external_preview_path)
                except:
                    print(f'{ERROR} Could not load image "{filepath}"')
                    if self.args.external_preview:
                        self.set_external_preview_broken()
            elif file_type in VIDEO_TYPES:
                try:
                    video = cv2.VideoCapture(filepath)
                    video.set(
                        cv2.CAP_PROP_POS_FRAMES,
                        (video.get(cv2.CAP_PROP_FRAME_COUNT) // 2),
                    )
                    success, frame = video.read()
                    if not success:
                        # Depending on the video format, compression, and frame
                        # count, seeking halfway does not work and the thumb
                        # must be pulled from the earliest available frame.
                        video.set(cv2.CAP_PROP_POS_FRAMES, 0)
                        success, frame = video.read()
                    frame = cv2.cvtColor(frame, cv2.COLOR_BGR2RGB)
                    final_frame = Image.fromarray(frame)
                    w, h = final_frame.size
                    final_frame.save(
<<<<<<< HEAD
                        self.lib.library_dir / TS_FOLDER_NAME / "temp.jpg", quality=50
                    )
                    final_img_path = self.lib.library_dir / TS_FOLDER_NAME / "temp.jpg"
=======
                        os.path.normpath(
                            f"{self.lib.library_dir}/{TS_FOLDER_NAME}/temp.jpg"
                        ),
                        quality=50,
                    )
                    final_img_path = os.path.normpath(
                        f"{self.lib.library_dir}/{TS_FOLDER_NAME}/temp.jpg"
                    )
>>>>>>> b8d72a65
                    # NOTE: Temporary way to hack a non-terminal preview.
                    if self.args.external_preview and entry:
                        final_frame.thumbnail(self.external_preview_size)
                        final_frame.save(external_preview_path)
                except SystemExit:
                    sys.exit()
                except:
                    print(f'{ERROR} Could not load video thumbnail for "{filepath}"')
                    if self.args.external_preview and entry:
                        self.set_external_preview_broken()
                    pass

            img_ratio: float = w / h
            term_ratio_norm: float = (
                os.get_terminal_size()[1] / os.get_terminal_size()[0]
            ) * 2
            base_mod: float = 0.7
            field_cnt_mod: float = 0
            desc_len_mod: float = 0
            tag_cnt_mod: float = 0
            if entry and entry.fields and not ignore_fields:
                field_cnt_mod = 1.5 * len(entry.fields)
                for f in entry.fields:
                    if self.lib.get_field_attr(f, "type") == "tag_box":
                        tag_cnt_mod += 0.5 * len(self.lib.get_field_attr(f, "content"))
                    elif self.lib.get_field_attr(f, "type") == "text_box":
                        desc_len_mod += 0.07 * len(
                            self.truncate_text(self.lib.get_field_attr(f, "content"))
                        )
                        desc_len_mod += 1.7 * self.truncate_text(
                            self.lib.get_field_attr(f, "content")
                        ).count("\n")
                        desc_len_mod += 1.7 * self.truncate_text(
                            self.lib.get_field_attr(f, "content")
                        ).count("\r")
            try:
                thumb_width = min(
                    math.floor(
                        (
                            os.get_terminal_size()[0]
                            * img_ratio
                            * term_ratio_norm
                            * base_mod
                        )
                        - (
                            (field_cnt_mod + desc_len_mod + tag_cnt_mod)
                            * (img_ratio * 0.7)
                        )
                    ),
                    os.get_terminal_size()[0],
                )
                if max_width > 0:
                    thumb_width = max_width if thumb_width > max_width else thumb_width
                # image = climage.convert(final_img_path, is_truecolor=True, is_256color=False,
                # 						is_16color=False, is_8color=False, width=thumb_width)
                # Center Alignment Hack
                spacing = (os.get_terminal_size()[0] - thumb_width) // 2
                if not self.args.external_preview or not entry:
                    print(" " * spacing, end="")
                    print(image.replace("\n", ("\n" + " " * spacing)))

                if file_type in VIDEO_TYPES:
<<<<<<< HEAD
                    os.remove(self.lib.library_dir / TS_FOLDER_NAME / "temp.jpg")
=======
                    os.remove(f"{self.lib.library_dir}/{TS_FOLDER_NAME}/temp.jpg")
>>>>>>> b8d72a65
            except:
                if not self.args.external_preview or not entry:
                    print(
                        f"{ERROR} Could not display preview. Is there enough screen space?"
                    )

    def print_columns(self, content: list[object], add_enum: False) -> None:
        """
        Prints content in a column format.
        Content: A list of tuples list[(element, formatting)]
        """
        try:
            if content:
                # This is an estimate based on the existing screen formatting.
                margin: int = 7
                enum_padding: int = 0
                term_width: int = os.get_terminal_size()[0]

                num_width: int = len(str(len(content) + 1))
                if add_enum:
                    enum_padding = num_width + 2

                longest_width: int = (
                    len(max(content, key=lambda x: len(x[0]))[0]) + 1
                )  # + Padding
                column_count: int = term_width // (longest_width + enum_padding + 3)
                column_count: int = column_count if column_count > 0 else 1
                max_display: int = column_count * (os.get_terminal_size()[1] - margin)
                displayable: int = min(max_display, len(content))

                # Recalculate based on displayable items
                num_width = len(str(len(content[:max_display]) + 1))
                if add_enum:
                    enum_padding = num_width + 2
                longest_width = (
                    len(max(content[:max_display], key=lambda x: len(x[0]))[0]) + 1
                )
                column_count = term_width // (longest_width + enum_padding + 3)
                column_count = column_count if column_count > 0 else 1
                max_display = column_count * (os.get_terminal_size()[1] - margin)
                # displayable: int = min(max_display, len(content))

                num_width = len(str(len(content[:max_display]) + 1))
                if add_enum:
                    enum_padding = num_width + 2
                # longest_width = len(max(content[:max_display], key=lambda x: len(x[0]))[0]) + 1
                # column_count = term_width // (longest_width + enum_padding + 3)
                # column_count = column_count if column_count > 0 else 1
                # max_display = column_count * (os.get_terminal_size()[1]-margin)

                # print(num_width)
                # print(term_width)
                # print(longest_width)
                # print(columns)
                # print(max(content, key = lambda x : len(x[0])))
                # print(len(max(content, key = lambda x : len(x[0]))[0]))

                # # Prints out the list in a left-to-right tabular column form with color formatting.
                # for i, element in enumerate(content):
                # 	if i != 0 and i % (columns-1) == 0:
                # 		print('')
                # 	if add_enum:
                # 		print(f'{element[1]}[{str(i+1).zfill(num_width)}] {element[0]} {RESET}', end='')
                # 	else:
                # 		print(f'{element[1]} {element[0]} {RESET}', end='')
                # 	print(' ' * (longest_width - len(element[0])), end='')

                # Prints out the list in a top-down tabular column form with color formatting.
                # This is my greatest achievement.
                row_count: int = math.floor(len(content) / column_count)
                table_size: int = row_count * column_count
                table_size = table_size if table_size > 0 else 1
                # print(f'Rows:{max_rows}, Cols:{max_columns}')
                row_num = 1
                col_num = 1
                for i, element in enumerate(content):
                    if i < max_display:
                        if row_count > 1:
                            row_number = i // column_count
                            index = (i * row_count) - (row_number * (table_size - 1))
                            # col_number = index // math.ceil(len(content) / max_columns)
                            offset: int = 0
                            if displayable % table_size == 1:
                                offset = (
                                    1
                                    if (index >= row_count)
                                    and (row_number != row_count)
                                    else 0
                                )
                            elif displayable % table_size != 0:
                                if 1 < col_num <= displayable % table_size:
                                    offset += col_num - 1
                                elif col_num > 1 and col_num > displayable % table_size:
                                    offset = displayable % table_size

                            if (
                                col_num > 1
                                and (os.get_terminal_size()[1] - margin) < row_count
                            ):
                                offset -= (
                                    row_count - (os.get_terminal_size()[1] - margin)
                                ) * (col_num - 1) + (col_num - 1)

                            # print(f'{row_count}/{(os.get_terminal_size()[1]-margin)}', end='')

                            index += offset
                            # print(offset, end='')
                            # print(f'{row_num}-{col_num}', end='')
                        else:
                            index = i
                        if i != 0 and i % column_count == 0:
                            row_num += 1
                            col_num = 1
                            print("")
                        if index < len(content):
                            col_num += 1
                            col_num = col_num if col_num <= column_count else 1
                            if add_enum:
                                print(
                                    f"{content[index][1]}[{str(index+1).zfill(num_width)}] {content[index][0]} {RESET}",
                                    end="",
                                )
                            else:
                                print(
                                    f"{content[index][1]} {content[index][0]} {RESET}",
                                    end="",
                                )
                            if row_count > 0:
                                print(
                                    " " * (longest_width - len(content[index][0])),
                                    end="",
                                )
                            else:
                                print(" ", end="")
                    else:
                        print(
                            "\n"
                            + self.format_h2(f"[{len(content) - max_display} More...]"),
                            end="",
                        )
                        # print(WHITE_FG + '\n' + f'[{len(content) - max_display} More...]'.center(os.get_terminal_size()[0], " ")[:os.get_terminal_size()[0]]+RESET)
                        # print(f'\n{WHITE_FG}[{{RESET}', end='')
                        break
                # print(f'Rows:{row_count}, Cols:{column_count}')
                print("")

        except Exception:
            traceback.print_exc()
            print("\nPress Enter to Continue...")
            input()
            pass

    def run_macro(self, name: str, entry_id: int):
        """Runs a specific Macro on an Entry given a Macro name."""
        # entry: Entry = self.lib.get_entry_from_index(entry_id)
        entry = self.lib.get_entry(entry_id)
<<<<<<< HEAD
        path = self.lib.library_dir / entry.path / entry.filename
=======
        path = os.path.normpath(f"{self.lib.library_dir}/{entry.path}/{entry.filename}")
>>>>>>> b8d72a65
        source = path.split(os.sep)[1].lower()
        if name == "sidecar":
            self.lib.add_generic_data_to_entry(
                self.core.get_gdl_sidecar(path, source), entry_id
            )
        elif name == "autofill":
            self.run_macro("sidecar", entry_id)
            self.run_macro("build-url", entry_id)
            self.run_macro("match", entry_id)
            self.run_macro("clean-url", entry_id)
            self.run_macro("sort-fields", entry_id)
        elif name == "build-url":
            data = {"source": self.core.build_url(entry_id, source)}
            self.lib.add_generic_data_to_entry(data, entry_id)
        elif name == "sort-fields":
            order: list[int] = (
                [0]
                + [1, 2]
                + [9, 17, 18, 19, 20]
                + [10, 14, 11, 12, 13, 22]
                + [4, 5]
                + [8, 7, 6]
                + [3, 21]
            )
            self.lib.sort_fields(entry_id, order)
        elif name == "match":
            self.core.match_conditions(entry_id)
        elif name == "scrape":
            self.core.scrape(entry_id)
        elif name == "clean-url":
            # entry = self.lib.get_entry_from_index(entry_id)
            if entry.fields:
                for i, field in enumerate(entry.fields, start=0):
                    if self.lib.get_field_attr(field, "type") == "text_line":
                        self.lib.update_entry_field(
                            entry_id=entry_id,
                            field_index=i,
                            content=strip_web_protocol(
                                self.lib.get_field_attr(field, "content")
                            ),
                            mode="replace",
                        )

    def create_collage(self) -> str:
        """Generates and saves an image collage based on Library Entries."""

        run: bool = True
        keep_aspect: bool = False
        data_only_mode: bool = False
        data_tint_mode: bool = False

        mode: int = self.scr_choose_option(
            subtitle="Choose Collage Mode(s)",
            choices=[
                (
                    "Normal",
                    "Creates a standard square image collage made up of Library media files.",
                ),
                (
                    "Data Tint",
                    "Tints the collage with a color representing data about the Library Entries/files.",
                ),
                (
                    "Data Only",
                    "Ignores media files entirely and only outputs a collage of Library Entry/file data.",
                ),
                ("Normal & Data Only", "Creates both Normal and Data Only collages."),
            ],
            prompt="",
            required=True,
        )

        if mode == 1:
            data_tint_mode = True

        if mode == 2:
            data_only_mode = True

        if mode in [0, 1, 3]:
            keep_aspect = self.scr_choose_option(
                subtitle="Choose Aspect Ratio Option",
                choices=[
                    (
                        "Stretch to Fill",
                        "Stretches the media file to fill the entire collage square.",
                    ),
                    (
                        "Keep Aspect Ratio",
                        "Keeps the original media file's aspect ratio, filling the rest of the square with black bars.",
                    ),
                ],
                prompt="",
                required=True,
            )

        if mode in [1, 2, 3]:
            # TODO: Choose data visualization options here.
            pass

        full_thumb_size: int = 1

        if mode in [0, 1, 3]:
            full_thumb_size = self.scr_choose_option(
                subtitle="Choose Thumbnail Size",
                choices=[
                    ("Tiny (32px)", ""),
                    ("Small (64px)", ""),
                    ("Medium (128px)", ""),
                    ("Large (256px)", ""),
                    ("Extra Large (512px)", ""),
                ],
                prompt="",
                required=True,
            )

        thumb_size: int = (
            32
            if (full_thumb_size == 0)
            else 64
            if (full_thumb_size == 1)
            else 128
            if (full_thumb_size == 2)
            else 256
            if (full_thumb_size == 3)
            else 512
            if (full_thumb_size == 4)
            else 32
        )

        # if len(com) > 1 and com[1] == 'keep-aspect':
        # 	keep_aspect = True
        # elif len(com) > 1 and com[1] == 'data-only':
        # 	data_only_mode = True
        # elif len(com) > 1 and com[1] == 'data-tint':
        # 	data_tint_mode = True
        grid_size = math.ceil(math.sqrt(len(self.lib.entries))) ** 2
        grid_len = math.floor(math.sqrt(grid_size))
        thumb_size = thumb_size if not data_only_mode else 1
        img_size = thumb_size * grid_len

        print(
            f"Creating collage for {len(self.lib.entries)} Entries.\nGrid Size: {grid_size} ({grid_len}x{grid_len})\nIndividual Picture Size: ({thumb_size}x{thumb_size})"
        )
        if keep_aspect:
            print("Keeping original aspect ratios.")
        if data_only_mode:
            print("Visualizing Entry Data")

        if not data_only_mode:
            time.sleep(5)

        collage = Image.new("RGB", (img_size, img_size))
<<<<<<< HEAD
        filename = (
            elf.lib.library_dir
            / TS_FOLDER_NAME
            / COLLAGE_FOLDER_NAME
            / f'collage_{datetime.datetime.utcnow().strftime("%F_%T").replace(":", "")}.png'
=======
        filename = os.path.normpath(
            f'{self.lib.library_dir}/{TS_FOLDER_NAME}/{COLLAGE_FOLDER_NAME}/collage_{datetime.datetime.utcnow().strftime("%F_%T").replace(":", "")}.png'
>>>>>>> b8d72a65
        )

        i = 0
        for x in range(0, grid_len):
            for y in range(0, grid_len):
                try:
                    if i < len(self.lib.entries) and run:
                        # entry: Entry = self.lib.get_entry_from_index(i)
                        entry = self.lib.entries[i]
<<<<<<< HEAD
                        filepath = self.lib.library_dir / entry.path / entry.filename
=======
                        filepath = os.path.normpath(
                            f"{self.lib.library_dir}/{entry.path}/{entry.filename}"
                        )
>>>>>>> b8d72a65
                        file_type = os.path.splitext(filepath)[1].lower()[1:]
                        color: str = ""

                        if data_tint_mode or data_only_mode:
                            color = "#000000"  # Black (Default)

                            if entry.fields:
                                has_any_tags: bool = False
                                has_content_tags: bool = False
                                has_meta_tags: bool = False
                                for field in entry.fields:
                                    if (
                                        self.lib.get_field_attr(field, "type")
                                        == "tag_box"
                                    ):
                                        if self.lib.get_field_attr(field, "content"):
                                            has_any_tags = True
                                            if (
                                                self.lib.get_field_attr(field, "id")
                                                == 7
                                            ):
                                                has_content_tags = True
                                            elif (
                                                self.lib.get_field_attr(field, "id")
                                                == 8
                                            ):
                                                has_meta_tags = True
                                if has_content_tags and has_meta_tags:
                                    color = "#28bb48"  # Green
                                elif has_any_tags:
                                    color = "#ffd63d"  # Yellow
                                    # color = '#95e345' # Yellow-Green
                                else:
                                    # color = '#fa9a2c' # Yellow-Orange
                                    color = "#ed8022"  # Orange
                            else:
                                color = "#e22c3c"  # Red

                            if data_only_mode:
                                pic: Image = Image.new(
                                    "RGB", (thumb_size, thumb_size), color
                                )
                                collage.paste(pic, (y * thumb_size, x * thumb_size))
                        if not data_only_mode:
                            print(
                                f"\r{INFO} Combining [{i+1}/{len(self.lib.entries)}]: {self.get_file_color(file_type)}{entry.path}{os.sep}{entry.filename}{RESET}"
                            )
                            # sys.stdout.write(f'\r{INFO} Combining [{i+1}/{len(self.lib.entries)}]: {self.get_file_color(file_type)}{entry.path}{os.sep}{entry.filename}{RESET}')
                            # sys.stdout.flush()
                            if file_type in IMAGE_TYPES:
                                with Image.open(
<<<<<<< HEAD
                                    self.lib.library_dir / entry.path / entry.filename
=======
                                    os.path.normpath(
                                        f"{self.lib.library_dir}/{entry.path}/{entry.filename}"
                                    )
>>>>>>> b8d72a65
                                ) as pic:
                                    if keep_aspect:
                                        pic.thumbnail((thumb_size, thumb_size))
                                    else:
                                        pic = pic.resize((thumb_size, thumb_size))
                                    if data_tint_mode and color:
                                        pic = pic.convert(mode="RGB")
                                        pic = ImageChops.hard_light(
                                            pic,
                                            Image.new(
                                                "RGB", (thumb_size, thumb_size), color
                                            ),
                                        )
                                    collage.paste(pic, (y * thumb_size, x * thumb_size))
                            elif file_type in VIDEO_TYPES:
                                video = cv2.VideoCapture(filepath)
                                video.set(
                                    cv2.CAP_PROP_POS_FRAMES,
                                    (video.get(cv2.CAP_PROP_FRAME_COUNT) // 2),
                                )
                                success, frame = video.read()
                                frame = cv2.cvtColor(frame, cv2.COLOR_BGR2RGB)
                                with Image.fromarray(frame, mode="RGB") as pic:
                                    if keep_aspect:
                                        pic.thumbnail((thumb_size, thumb_size))
                                    else:
                                        pic = pic.resize((thumb_size, thumb_size))
                                    if data_tint_mode and color:
                                        pic = ImageChops.hard_light(
                                            pic,
                                            Image.new(
                                                "RGB", (thumb_size, thumb_size), color
                                            ),
                                        )
                                    collage.paste(pic, (y * thumb_size, x * thumb_size))
                except UnidentifiedImageError:
<<<<<<< HEAD
                    print(f"\n{ERROR} Couldn't read {entry.path / entry.filename}")
=======
                    print(
                        f"\n{ERROR} Couldn't read {entry.path}{os.sep}{entry.filename}"
                    )
>>>>>>> b8d72a65
                except KeyboardInterrupt:
                    # self.quit(save=False, backup=True)
                    run = False
                    clear()
                    print(f"{INFO} Collage operation cancelled.")
                    clear_scr = False
                except:
<<<<<<< HEAD
                    print(f"{ERROR} {entry.path / entry.filename}")
=======
                    print(f"{ERROR} {entry.path}{os.sep}{entry.filename}")
>>>>>>> b8d72a65
                    traceback.print_exc()
                    print("Continuing...")
                i = i + 1

        if run:
            self.lib.verify_ts_folders()
            collage.save(filename)
            return filename
        return ""

    def global_commands(self, com: list[str]) -> tuple[bool, str]:
        """
        Executes from a set of global commands.\n
        Returns a (bool,str) tuple containing (was command executed?, optional command message)
        """
        was_executed: bool = False
        message: str = ""
        com_name = com[0].lower()

        # Backup Library =======================================================
        if com_name == "backup":
            self.backup_library(display_message=False)
            was_executed = True
            message = f"{INFO} Backed up Library to disk."
        # Create Collage =======================================================
        elif com_name == "collage":
            filename = self.create_collage()
            if filename:
                was_executed = True
                message = f'{INFO} Saved collage to "{filename}".'
        # Save Library =========================================================
        elif com_name in ("save", "write", "w"):
            self.save_library(display_message=False)
            was_executed = True
            message = f"{INFO} Library saved to disk."
        # Toggle Debug =========================================================
        elif com_name == "toggle-debug":
            self.args.debug = not self.args.debug
            was_executed = True
            message = (
                f"{INFO} Debug Mode Active."
                if self.args.debug
                else f"{INFO} Debug Mode Deactivated."
            )
        # Toggle External Preview ==============================================
        elif com_name == "toggle-external-preview":
            self.args.external_preview = not self.args.external_preview
            if self.args.external_preview:
                self.init_external_preview()
            else:
                self.close_external_preview()
            was_executed = True
            message = (
                f"{INFO} External Preview Enabled."
                if self.args.external_preview
                else f"{INFO} External Preview Disabled."
            )
        # Quit =================================================================
        elif com_name in ("quit", "q"):
            self.exit(save=True, backup=False)
            was_executed = True
        # Quit without Saving ==================================================
        elif com_name in ("quit!", "q!"):
            self.exit(save=False, backup=False)
            was_executed = True

        return (was_executed, message)

    def scr_browse_help(self, prev) -> None:
        """A Help screen for commands available during Library Browsing."""
        pass

    def scr_main_menu(self, clear_scr=True):
        """The CLI main menu."""

        while True:
            if self.args.open and self.first_open:
                self.first_open = False
                self.open_library(self.args.open)

            if clear_scr:
                clear()
            clear_scr = True
            print(f"{self.format_title(self.title_text)}")
            print("")
            print(f"\t{BRIGHT_WHITE_FG}{MAGENTA_BG} - Basic Commands - {RESET}")
            print(f"\t\tOpen Library: {WHITE_FG}open | o <folder path>{RESET}")
            print(f"\t\tCreate New Library: {WHITE_FG}new | n <folder path>{RESET}")
            # print(f'\t\tHelp: {WHITE_FG}help | h{RESET}')
            print("")
            print(f"\t\tQuit TagStudio: {WHITE_FG}quit | q{RESET}")
            print("")
            print(
                f"\t💡TIP: {WHITE_FG}TagStudio can be launched with the --open (or -o) option followed\n\t\tby <folder path> to immediately open a library!{RESET}"
            )
            print("")
            print("> ", end="")

            com: list[str] = input().lstrip().rstrip().split(" ")
            gc, message = self.global_commands(com)
            if gc:
                if message:
                    clear()
                    print(message)
                    clear_scr = False
            else:
                if com[0].lower() == "open" or com[0].lower() == "o":
                    if len(com) > 1:
                        self.open_library(com[1])
                elif com[0].lower() == "new" or com[0].lower() == "n":
                    if len(com) > 1:
                        self.scr_create_library(com[1])
                # elif (com[0].lower() == 'toggle-debug'):
                # 	self.args.debug = not self.args.debug
                # elif com[0].lower() in ['quit', 'q', 'close', 'c']:
                # 	sys.exit()
                # elif com[0].lower() in ['quit!', 'q!']:
                # 	sys.exit()
                else:
                    clear()
                    print(f'{ERROR} Unknown command \'{" ".join(com)}\'')
                    clear_scr = False

    def scr_library_home(self, clear_scr=True):
        """Home screen for an opened Library."""

        while True:
            subtitle = f"Library '{self.lib.library_dir}'"
            if self.lib.is_legacy_library:
                subtitle += " (Legacy Format)"
            if self.args.debug:
                subtitle += " (Debug Mode Active)"
            # Directory Info -------------------------------------------------------
            file_count: str = (
                f"{BRIGHT_YELLOW_FG}N/A (Run 'refresh dir' to update){RESET}"
                if self.lib.dir_file_count == -1
                else f"{WHITE_FG}{self.lib.dir_file_count}{RESET}"
            )

            new_file_count: str = (
                f"{BRIGHT_YELLOW_FG}N/A (Run 'refresh dir' to update){RESET}"
                if (
                    self.lib.files_not_in_library == []
                    and not self.is_new_file_count_init
                )
                else f"{WHITE_FG}{len(self.lib.files_not_in_library)}{RESET}"
            )

            # Issues ---------------------------------------------------------------
            missing_file_count: str = (
                f"{BRIGHT_YELLOW_FG}N/A (Run 'refresh missing' to update){RESET}"
                if (self.lib.missing_files == [] and not self.is_missing_count_init)
                else f"{BRIGHT_RED_FG}{len(self.lib.missing_files)}{RESET}"
            )
            missing_file_count = (
                f"{BRIGHT_GREEN_FG}0{RESET}"
                if (self.is_missing_count_init and len(self.lib.missing_files) == 0)
                else missing_file_count
            )

            dupe_entry_count: str = (
                f"{BRIGHT_YELLOW_FG}N/A (Run 'refresh dupe entries' to update){RESET}"
                if (self.lib.dupe_entries == [] and not self.is_dupe_entry_count_init)
                else f"{BRIGHT_RED_FG}{len(self.lib.dupe_entries)}{RESET}"
            )
            dupe_entry_count = (
                f"{BRIGHT_GREEN_FG}0{RESET}"
                if (self.is_dupe_entry_count_init and len(self.lib.dupe_entries) == 0)
                else dupe_entry_count
            )

            dupe_file_count: str = (
                f"{BRIGHT_YELLOW_FG}N/A (Run 'refresh dupe files' to update){RESET}"
                if (self.lib.dupe_files == [] and not self.is_dupe_file_count_init)
                else f"{BRIGHT_RED_FG}{len(self.lib.dupe_files)}{RESET}"
            )
            dupe_file_count = (
                f"{BRIGHT_GREEN_FG}0{RESET}"
                if (self.is_dupe_file_count_init and len(self.lib.dupe_files) == 0)
                else dupe_file_count
            )
            # fixed_file_count: str = 'N/A (Run \'fix missing\' to refresh)' if self.lib.fixed_files == [
            # ] else len(self.lib.fixed_files)

            if clear_scr:
                clear()
            clear_scr = True
            print(self.format_title(self.base_title))
            print(self.format_subtitle(subtitle))
            print("")

            if self.args.browse and self.first_browse:
                self.first_browse = False
                self.filtered_entries = self.lib.search_library()
                self.scr_browse_entries_gallery(0)
            else:
                print(f"\t{BRIGHT_CYAN_BG}{BLACK_FG} - Library Info - {RESET}")
                print(f"\t   Entries: {WHITE_FG}{len(self.lib.entries)}{RESET}")
                # print(f'\tCollations: {WHITE_FG}0{RESET}')
                print(f"\t      Tags: {WHITE_FG}{len(self.lib.tags)}{RESET}")
                print(f"\t    Fields: {WHITE_FG}{len(self.lib.default_fields)}{RESET}")
                # print(f'\t    Macros: {WHITE_FG}0{RESET}')
                print("")
                print(f"\t{BRIGHT_CYAN_BG}{BLACK_FG} - Directory Info - {RESET}")
                print(f"\t   Media Files: {file_count} (0 KB)")
                print(f"\tNot in Library: {new_file_count} (0 KB)")
                # print(f'\t Sidecar Files: 0 (0 KB)')
                # print(f'\t   Total Files: 0 (0 KB)')
                print("")
                print(f"\t{BRIGHT_CYAN_BG}{BLACK_FG} - Issues - {RESET}")
                print(f"\t    Missing Files: {missing_file_count}")
                print(f"\tDuplicate Entries: {dupe_entry_count}")
                print(f"\t  Duplicate Files: {dupe_file_count}")
                # print(f'  Fixed Files: {WHITE_FG}{fixed_file_count}{RESET}')
                print("")
                print(f"\t{BRIGHT_WHITE_FG}{MAGENTA_BG} - Basic Commands - {RESET}")

                print(f"\tBrowse Library: {WHITE_FG}browse | b{RESET}")
                print(f"\tSearch Library: {WHITE_FG}search | s < query >{RESET}")
                print(
                    f"\tList Info: {WHITE_FG}list | ls < dir | entires | tags | fields | macros | new | missing >{RESET}"
                )
                print(f"\tAdd New Files to Library: {WHITE_FG}add new{RESET}")
                print(
                    f"\tRefresh Info: {WHITE_FG}refresh | r < dir | missing | dupe entries | dupe files >{RESET}"
                )
                print(
                    f"\tFix Issues: {WHITE_FG}fix < missing | dupe entries | dupe files > {RESET}"
                )
                # print(f'\tHelp: {WHITE_FG}help | h{RESET}')

                print("")
                print(f"\tSave Library: {WHITE_FG}save | backup{RESET}")
                print(f"\tClose Library: {WHITE_FG}close | c{RESET}")
                print(f"\tQuit TagStudio: {WHITE_FG}quit | q{RESET}")
                # print(f'Quit Without Saving: {WHITE_FG}quit! | q!{RESET}')
                print("")
                print("> ", end="")

                com: list[str] = input().lstrip().rstrip().split(" ")
                gc, message = self.global_commands(com)
                if gc:
                    if message:
                        clear()
                        print(message)
                        clear_scr = False
                else:
                    # Refresh ==============================================================
                    if (com[0].lower() == "refresh" or com[0].lower() == "r") and len(
                        com
                    ) > 1:
                        if com[1].lower() == "files" or com[1].lower() == "dir":
                            print(
                                f"{INFO} Scanning for files in '{self.lib.library_dir}'..."
                            )
                            self.lib.refresh_dir()
                            self.is_new_file_count_init = True
                        elif com[1].lower() == "missing":
                            print(
                                f"{INFO} Checking for missing files in '{self.lib.library_dir}'..."
                            )
                            self.lib.refresh_missing_files()
                            self.is_missing_count_init = True
                        elif com[1].lower() == "duplicate" or com[1].lower() == "dupe":
                            if len(com) > 2:
                                if com[2].lower() == "entries" or com[2].lower() == "e":
                                    print(
                                        f"{INFO} Checking for duplicate entries in Library '{self.lib.library_dir}'..."
                                    )
                                    self.lib.refresh_dupe_entries()
                                    self.is_dupe_entry_count_init = True
                                elif com[2].lower() == "files" or com[2].lower() == "f":
                                    print(
                                        f"{WHITE_FG}Enter the filename for your DupeGuru results file:\n> {RESET}",
                                        end="",
                                    )
<<<<<<< HEAD
                                    dg_results_file = Path(input())
=======
                                    dg_results_file = os.path.normpath(input())
>>>>>>> b8d72a65
                                    print(
                                        f"{INFO} Checking for duplicate files in Library '{self.lib.library_dir}'..."
                                    )
                                    self.lib.refresh_dupe_files(dg_results_file)
                                    self.is_dupe_file_count_init = True
                            else:
                                clear()
                                print(
                                    f'{ERROR} Specify which duplicates to refresh (files, entries, all) \'{" ".join(com)}\''
                                )
                                clear_scr = False
                        else:
                            clear()
                            print(f'{ERROR} Unknown command \'{" ".join(com)}\'')
                            clear_scr = False
                    # List =================================================================
                    elif (com[0].lower() == "list" or com[0].lower() == "ls") and len(
                        com
                    ) > 1:
                        if com[1].lower() == "entries":
                            for i, e in enumerate(self.lib.entries, start=0):
<<<<<<< HEAD
                                title = f"[{i+1}/{len(self.lib.entries)}] {self.lib.entries[i].path / os.path.sep / self.lib.entries[i].filename}"
=======
                                title = f"[{i+1}/{len(self.lib.entries)}] {self.lib.entries[i].path}{os.path.sep}{self.lib.entries[i].filename}"
>>>>>>> b8d72a65
                                print(
                                    self.format_subtitle(
                                        title,
                                        color=self.get_file_color(
                                            os.path.splitext(
                                                self.lib.entries[i].filename
                                            )[1]
                                        ),
                                    )
                                )
                                self.print_fields(i)
                                print("")
                                time.sleep(0.05)
                            print("Press Enter to Continue...")
                            input()
                        elif com[1].lower() == "new":
                            for i in self.lib.files_not_in_library:
                                print(i)
                                time.sleep(0.1)
                            print("Press Enter to Continue...")
                            input()
                        elif com[1].lower() == "missing":
                            for i in self.lib.missing_files:
                                print(i)
                                time.sleep(0.1)
                            print("Press Enter to Continue...")
                            input()
                        elif com[1].lower() == "fixed":
                            for i in self.lib.fixed_files:
                                print(i)
                                time.sleep(0.1)
                            print("Press Enter to Continue...")
                            input()
                        elif com[1].lower() == "files" or com[1].lower() == "dir":
                            # NOTE: This doesn't actually print the directory files, it just prints
                            # files that are attached to Entries. Should be made consistent.
                            # print(self.lib.file_to_entry_index_map.keys())
                            for key in self.lib.filename_to_entry_id_map.keys():
                                print(key)
                                time.sleep(0.05)
                            print("Press Enter to Continue...")
                            input()
                        elif com[1].lower() == "duplicate" or com[1].lower() == "dupe":
                            if len(com) > 2:
                                if com[2].lower() == "entries" or com[2].lower() == "e":
                                    for dupe in self.lib.dupe_entries:
                                        print(
                                            self.lib.entries[dupe[0]].path
<<<<<<< HEAD
                                            / self.lib.entries[dupe[0]].filename
                                        )
                                        for d in dupe[1]:
                                            print(
                                                f"\t-> {(self.lib.entries[d].path / self.lib.entries[d].filename)}"
=======
                                            + os.path.sep
                                            + self.lib.entries[dupe[0]].filename
                                        )
                                        for d in dupe[1]:
                                            print(
                                                f"\t-> {(self.lib.entries[d].path + os.path.sep + self.lib.entries[d].filename)}"
>>>>>>> b8d72a65
                                            )
                                            time.sleep(0.1)
                                    print("Press Enter to Continue...")
                                    input()
                                elif com[2].lower() == "files" or com[2].lower() == "f":
                                    for dupe in self.lib.dupe_files:
                                        print(dupe)
                                        time.sleep(0.1)
                                    print("Press Enter to Continue...")
                                    input()
                        elif com[1].lower() == "tags":
                            self.scr_list_tags(tag_ids=self.lib.search_tags(""))
                        else:
                            clear()
                            print(f'{ERROR} Unknown command \'{" ".join(com)}\'')
                            clear_scr = False
                    # Top ======================================================
                    # Tags -----------------------------------------------------
                    elif com[0].lower() == "top":
                        if len(com) > 1 and com[1].lower() == "tags":
                            self.lib.count_tag_entry_refs()
                            self.scr_top_tags()
                    # Browse ===========================================================
                    elif com[0].lower() == "browse" or com[0].lower() == "b":
                        if len(com) > 1:
                            if com[1].lower() == "entries":
                                self.filtered_entries = self.lib.search_library()
                                self.scr_browse_entries_gallery(0)
                            else:
                                clear()
                                print(f'{ERROR} Unknown command \'{" ".join(com)}\'')
                                clear_scr = False
                        else:
                            self.filtered_entries = self.lib.search_library()
                            self.scr_browse_entries_gallery(0)
                    # Search ===========================================================
                    elif com[0].lower() == "search" or com[0].lower() == "s":
                        if len(com) > 1:
                            self.filtered_entries = self.lib.search_library(
                                " ".join(com[1:])
                            )
                            self.scr_browse_entries_gallery(0)
                        else:
                            self.scr_browse_entries_gallery(0)
                        # self.scr_library_home(clear_scr=False)
                    # Add New Entries ==================================================
                    elif " ".join(com) == "add new":
                        if not self.is_new_file_count_init:
                            print(
                                f"{INFO} Scanning for files in '{self.lib.library_dir}' (This may take a while)..."
                            )
                            # if not self.lib.files_not_in_library:
                            self.lib.refresh_dir()
                        # self.is_new_file_count_init = False
                        new_ids: list[int] = self.lib.add_new_files_as_entries()
                        print(
                            f"{INFO} Running configured Macros on {len(new_ids)} new Entries..."
                        )
                        for id in new_ids:
                            self.run_macro("autofill", id)
                        # print(f'{INFO} Scanning for files in \'{self.lib.library_dir}\' (This may take a while)...')
                        # self.lib.refresh_dir()
                        self.is_new_file_count_init = True
                        # self.scr_library_home()
                    # Fix ==============================================================
                    elif (com[0].lower() == "fix") and len(com) > 1:
                        if com[1].lower() == "missing":
                            subtitle = f"Fix Missing Files"
                            choices: list[(str, str)] = [
                                (
                                    "Search with Manual & Automated Repair",
                                    f"""Searches the Library directory ({self.lib.library_dir}) for files with the same name as the missing one(s), and automatically repairs Entries which only point to one matching file. If there are multiple filename matches for one Entry, a manual selection screen appears after any automatic repairing.\nRecommended if you moved files and don\'t have use strictly unique filenames in your Library directory.""",
                                ),
                                (
                                    "Search with Automated Repair Only",
                                    "Same as above, only skipping the manual step.",
                                ),
                                (
                                    "Remove Entries",
                                    """Removes Entries from the Library which point to missing files.\nOnly use if you know why a file is missing, and/or don\'t wish to keep that Entry\'s data.""",
                                ),
                            ]
                            prompt: str = "Choose how you want to repair Entries that point to missing files."
                            selection: int = self.scr_choose_option(
                                subtitle=subtitle, choices=choices, prompt=prompt
                            )

                            if selection >= 0 and not self.is_missing_count_init:
                                print(
                                    f"{INFO} Checking for missing files in '{self.lib.library_dir}'..."
                                )
                                self.lib.refresh_missing_files()

                            if selection == 0:
                                print(
                                    f"{INFO} Attempting to resolve {len(self.lib.missing_files)} missing files in '{self.lib.library_dir}' (This will take long for several results)..."
                                )
                                self.lib.fix_missing_files()

                                fixed_indices = []
                                if self.lib.missing_matches:
                                    clear()
                                    for unresolved in self.lib.missing_matches:
                                        res = self.scr_choose_missing_match(
                                            self.lib.get_entry_id_from_filepath(
                                                unresolved
                                            ),
                                            clear_scr=False,
                                        )
                                        if res is not None and int(res) >= 0:
                                            clear()
                                            print(
                                                f"{INFO} Updated {self.lib.entries[self.lib.get_entry_id_from_filepath(unresolved)].path} -> {self.lib.missing_matches[unresolved][res]}"
                                            )
                                            self.lib.entries[
                                                self.lib.get_entry_id_from_filepath(
                                                    unresolved
                                                )
                                            ].path = self.lib.missing_matches[
                                                unresolved
                                            ][res]
                                            fixed_indices.append(unresolved)
                                        elif res and int(res) < 0:
                                            clear()
                                            print(
                                                f"{INFO} Skipped match resolution selection.."
                                            )
                                if self.args.external_preview:
                                    self.set_external_preview_default()
                                self.lib.remove_missing_matches(fixed_indices)
                            elif selection == 1:
                                print(
                                    f"{INFO} Attempting to resolve missing files in '{self.lib.library_dir}' (This may take a LOOOONG while)..."
                                )
                                self.lib.fix_missing_files()
                            elif selection == 2:
                                print(
                                    f"{WARNING} Remove all Entries pointing to missing files? (Y/N)\n>{RESET} ",
                                    end="",
                                )
                                confirmation = input()
                                if (
                                    confirmation.lower() == "y"
                                    or confirmation.lower() == "yes"
                                ):
                                    deleted = []
                                    for i, missing in enumerate(self.lib.missing_files):
                                        print(
                                            f"Deleting {i}/{len(self.lib.missing_files)} Unlinked Entries"
                                        )
                                        try:
                                            id = self.lib.get_entry_id_from_filepath(
                                                missing
                                            )
                                            print(
                                                f"Removing Entry ID {id}:\n\t{missing}"
                                            )
                                            self.lib.remove_entry(id)
                                            self.driver.purge_item_from_navigation(
                                                ItemType.ENTRY, id
                                            )
                                            deleted.append(missing)
                                        except KeyError:
                                            print(
                                                f'{ERROR} "{id}" was reported as missing, but is not in the file_to_entry_id map.'
                                            )
                                    for d in deleted:
                                        self.lib.missing_files.remove(d)
                                    # for missing in self.lib.missing_files:
                                    # 	try:
                                    # 		index = self.lib.get_entry_index_from_filename(missing)
                                    # 		print(f'Removing Entry at Index [{index+1}/{len(self.lib.entries)}]:\n\t{missing}')
                                    # 		self.lib.remove_entry(index)
                                    # 	except KeyError:
                                    # 		print(
                                    # 			f'{ERROR} \"{index}\" was reported as missing, but is not in the file_to_entry_index map.')

                            if selection >= 0:
                                print(
                                    f"{INFO} Checking for missing files in '{self.lib.library_dir}'..."
                                )
                                self.lib.refresh_missing_files()
                                self.is_missing_count_init = True

                        # Fix Duplicates ===============================================================
                        elif com[1].lower() == "duplicate" or com[1].lower() == "dupe":
                            if len(com) > 2:
                                # Fix Duplicate Entries ----------------------------------------------------
                                if com[2].lower() == "entries" or com[2].lower() == "e":
                                    subtitle = f"Fix Duplicate Entries"
                                    choices: list[(str, str)] = [
                                        (
                                            "Merge",
                                            f"Each Entry pointing to the same file will have their data merged into a single remaining Entry.",
                                        )
                                    ]
                                    prompt: str = "Choose how you want to address groups of Entries which point to the same file."
                                    selection: int = self.scr_choose_option(
                                        subtitle=subtitle,
                                        choices=choices,
                                        prompt=prompt,
                                    )

                                    if selection == 0:
                                        if self.is_dupe_entry_count_init:
                                            print(
                                                f"{WARNING} Are you sure you want to merge {len(self.lib.dupe_entries)} Entries? (Y/N)\n> ",
                                                end="",
                                            )
                                        else:
                                            print(
                                                f"{WARNING} Are you sure you want to merge any duplicate Entries? (Y/N)\n> ",
                                                end="",
                                            )
                                        confirmation = input()
                                        if (
                                            confirmation.lower() == "y"
                                            or confirmation.lower() == "yes"
                                        ):
                                            if not self.is_dupe_entry_count_init:
                                                print(
                                                    f"{INFO} Checking for duplicate entries in Library '{self.lib.library_dir}'..."
                                                )
                                                self.lib.refresh_dupe_entries()
                                            self.lib.merge_dupe_entries()
                                            self.is_dupe_entry_count_init = False
                                # Fix Duplicate Entries ----------------------------------------------------
                                elif com[2].lower() == "files" or com[2].lower() == "f":
                                    subtitle = f"Fix Duplicate Files"
                                    choices: list[(str, str)] = [
                                        (
                                            "Mirror",
                                            f"""For every predetermined duplicate file, mirror those files\' Entries with each other.\nMirroring involves merging all Entry field data together and then duplicating it across each Entry.\nThis process does not delete any Entries or files.""",
                                        )
                                    ]
                                    prompt: str = """Choose how you want to address handling data for files considered to be duplicates by an application such as DupeGuru. It\'s recommended that you mirror data here, then manually delete the duplicate files based on your own best judgement. Afterwards run \"fix missing\" and choose the \"Remove Entries\" option."""
                                    selection: int = self.scr_choose_option(
                                        subtitle=subtitle,
                                        choices=choices,
                                        prompt=prompt,
                                    )

                                    if selection == 0:
                                        if self.is_dupe_file_count_init:
                                            print(
                                                f"{WARNING} Are you sure you want to mirror Entry fields for {len(self.lib.dupe_files)} duplicate files? (Y/N)\n> ",
                                                end="",
                                            )
                                        else:
                                            print(
                                                f"{WARNING} Are you sure you want to mirror any Entry felids for duplicate files? (Y/N)\n> ",
                                                end="",
                                            )
                                        confirmation = input()
                                        if (
                                            confirmation.lower() == "y"
                                            or confirmation.lower() == "yes"
                                        ):
                                            print(
                                                f"{INFO} Mirroring {len(self.lib.dupe_files)} Entries for duplicate files..."
                                            )
                                            for i, dupe in enumerate(
                                                self.lib.dupe_files
                                            ):
                                                entry_id_1 = (
                                                    self.lib.get_entry_id_from_filepath(
                                                        dupe[0]
                                                    )
                                                )
                                                entry_id_2 = (
                                                    self.lib.get_entry_id_from_filepath(
                                                        dupe[1]
                                                    )
                                                )
                                                self.lib.mirror_entry_fields(
                                                    [entry_id_1, entry_id_2]
                                                )
                                    clear()
                                else:
                                    clear()
                                    print(
                                        f'{ERROR} Invalid duplicate type "{" ".join(com[2:])}".'
                                    )
                                    clear_scr = False
                            else:
                                clear()
                                print(
                                    f'{ERROR} Specify which duplicates to fix (entries, files, etc) "{" ".join(com)}".'
                                )
                                clear_scr = False
                        else:
                            clear()
                            print(
                                f'{ERROR} Invalid fix selection "{" ".join(com[1:])}". Try "fix missing", "fix dupe entries", etc.'
                            )
                            clear_scr = False
                    # # Save to Disk =========================================================
                    # elif com[0].lower() in ['save', 'write', 'w']:
                    # 	self.lib.save_library_to_disk()
                    # 	clear()
                    # 	print(
                    # 		f'{INFO} Library saved to disk.')
                    # 	clear_scr = False
                    # # Save Backup to Disk =========================================================
                    # elif (com[0].lower() == 'backup'):
                    # 	self.backup_library()
                    # 	clear_scr = False
                    # Close ============================================================
                    elif com[0].lower() == "close" or com[0].lower() == "c":
                        # self.core.clear_internal_vars()
                        self.close_library()
                        # clear()
                        return
                    # Unknown Command ==================================================
                    else:
                        clear()
                        print(f'{ERROR} Unknown command \'{" ".join(com)}\'')
                        clear_scr = False
                        # self.scr_library_home(clear_scr=False)

    def scr_browse_entries_gallery(self, index, clear_scr=True, refresh=True):
        """Gallery View for browsing Library Entries."""

        branch = (" (" + VERSION_BRANCH + ")") if VERSION_BRANCH else ""
        title = f"{self.base_title} - Library '{self.lib.library_dir}'"

        while True:
            # try:
            if refresh:
                if clear_scr:
                    clear()
                clear_scr = True

                print(self.format_title(title))

                if self.filtered_entries:
                    # entry = self.lib.get_entry_from_index(
                    # 	self.filtered_entries[index])
                    entry = self.lib.get_entry(self.filtered_entries[index][1])
<<<<<<< HEAD
                    filename = self.lib.library_dir / entry.path / entry.filename
=======
                    filename = f'{os.path.normpath(self.lib.library_dir + "/" + entry.path + "/" + entry.filename)}'
>>>>>>> b8d72a65
                    # if self.lib.is_legacy_library:
                    #     title += ' (Legacy Format)'
                    h1 = f"[{index + 1}/{len(self.filtered_entries)}] {filename}"

                    # print(self.format_subtitle(subtitle))
<<<<<<< HEAD
                    print(self.format_h1(h1, self.get_file_color(filename.suffix)))
                    print("")

                    if not filename.isfile():
=======
                    print(
                        self.format_h1(
                            h1, self.get_file_color(os.path.splitext(filename)[1])
                        )
                    )
                    print("")

                    if not os.path.isfile(filename):
>>>>>>> b8d72a65
                        print(
                            f"{RED_BG}{BRIGHT_WHITE_FG}[File Missing]{RESET}{BRIGHT_RED_FG} (Run 'fix missing' to resolve){RESET}"
                        )
                        print("")
                        if self.args.external_preview:
                            self.set_external_preview_broken()
                    else:
                        self.print_thumbnail(self.filtered_entries[index][1])

                    self.print_fields(self.filtered_entries[index][1])
                else:
                    if self.lib.entries:
                        print(
                            self.format_h1(
                                "No Entry Results for Query", color=BRIGHT_RED_FG
                            )
                        )
                        self.set_external_preview_default()
                    else:
                        print(
                            self.format_h1("No Entries in Library", color=BRIGHT_RED_FG)
                        )
                        self.set_external_preview_default()
                    print("")

                print("")
                print(
                    self.format_subtitle(
                        "Prev   Next   Goto <#>   Open File   Search <Query>   List Tags",
                        BRIGHT_MAGENTA_FG,
                    )
                )
                print(
                    self.format_subtitle(
                        "Add, Remove, Edit <Field>    Remove    Close    Quit",
                        BRIGHT_MAGENTA_FG,
                    )
                )
                print("> ", end="")

                com: list[str] = input().lstrip().rstrip().split(" ")
                gc, message = self.global_commands(com)
                if gc:
                    if message:
                        clear()
                        print(message)
                        clear_scr = False
                else:
                    # except SystemExit:
                    # 	self.cleanup_before_exit()
                    # 	sys.exit()
                    # except IndexError:
                    # 	clear()
                    # 	print(f'{INFO} No matches found for query')
                    # 	# self.scr_library_home(clear_scr=False)
                    # 	# clear_scr=False
                    # 	return

                    # Previous =============================================================
                    if (
                        com[0].lower() == "prev"
                        or com[0].lower() == "p"
                        or com[0].lower() == "previous"
                    ):
                        if len(com) > 1:
                            try:
                                # self.scr_browse_entries_gallery(
                                # 	(index - int(com[1])) % len(self.filtered_entries))
                                # return
                                index = (index - int(com[1])) % len(
                                    self.filtered_entries
                                )
                            # except SystemExit:
                            # 	self.cleanup_before_exit()
                            # 	sys.exit()
                            except (IndexError, ValueError):
                                clear()
                                print(f"{ERROR} Invalid \"Previous\" Index: '{com[1]}'")
                                # self.scr_browse_entries_gallery(index, clear_scr=False)
                                clear_scr = False
                                # return
                        else:
                            # self.scr_browse_entries_gallery(
                            # 	(index - 1) % len(self.filtered_entries))
                            # return
                            index = (index - 1) % len(self.filtered_entries)
                    # Next =================================================================
                    elif com[0].lower() == "next" or com[0].lower() == "n":
                        if len(com) > 1:
                            try:
                                # NOTE: Will returning this as-is instead of after screw up the try-catch?
                                index = (index + int(com[1])) % len(
                                    self.filtered_entries
                                )
                                # self.scr_browse_entries_gallery(
                                # 	(index + int(com[1])) % len(self.filtered_entries))
                                # return
                            # except SystemExit:
                            # 	self.cleanup_before_exit()
                            # 	sys.exit()
                            except (IndexError, ValueError):
                                clear()
                                print(f"{ERROR} Invalid \"Next\" Index: '{com[1]}'")
                                # self.scr_browse_entries_gallery(index, clear_scr=False)
                                clear_scr = False
                                # return
                        else:
                            # self.scr_browse_entries_gallery(
                            # 	(index + 1) % len(self.filtered_entries))
                            # return
                            index = (index + 1) % len(self.filtered_entries)
                    # Goto =================================================================
                    elif (com[0].lower() == "goto" or com[0].lower() == "g") and len(
                        com
                    ) > 1:
                        try:
                            if int(com[1]) - 1 < 0:
                                raise IndexError
                            if int(com[1]) > len(self.filtered_entries):
                                raise IndexError
                            # self.scr_browse_entries_gallery(int(com[1])-1)
                            # return
                            index = int(com[1]) - 1
                        # except SystemExit:
                        # 	self.cleanup_before_exit()
                        # 	sys.exit()
                        except (IndexError, ValueError):
                            clear()
                            print(f"{ERROR} Invalid \"Goto\" Index: '{com[1]}'")
                            # self.scr_browse_entries_gallery(index, clear_scr=False)
                            clear_scr = False
                            # return
                    # Search ===============================================================
                    elif com[0].lower() == "search" or com[0].lower() == "s":
                        if len(com) > 1:
                            self.filtered_entries = self.lib.search_library(
                                " ".join(com[1:])
                            )
                            # self.scr_browse_entries_gallery(0)
                            index = 0
                        else:
                            self.filtered_entries = self.lib.search_library()
                            # self.scr_browse_entries_gallery(0)
                            index = 0
                        # running = False
                        # return
                        # self.scr_library_home(clear_scr=False)
                        # return
                    # # Toggle Debug ===========================================================
                    # elif (com[0].lower() == 'toggle-debug'):
                    # 	self.args.debug = not self.args.debug
                    # Open with Default Application ========================================
                    elif com[0].lower() == "open" or com[0].lower() == "o":
                        if len(com) > 1:
                            if com[1].lower() == "location" or com[1].lower() == "l":
<<<<<<< HEAD
                                args = ["explorer", "/select,", filename]
                                subprocess.call(args)
                        else:
                            if filename.isfile():
                                os.startfile(filename)
=======
                                open_file(filename, True)
                        else:
                            open_file(filename)
>>>>>>> b8d72a65
                        # refresh=False
                        # self.scr_browse_entries_gallery(index)
                    # Add Field ============================================================
                    elif com[0].lower() == "add" or com[0].lower() == "a":
                        if len(com) > 1:
                            id_list = self.lib.filter_field_templates(
                                " ".join(com[1:]).lower()
                            )
                            if id_list:
                                final_ids = []
                                if len(id_list) == 1:
                                    final_ids.append(id_list[0])
                                else:
                                    final_ids = self.scr_select_field_templates(id_list)

                                for id in final_ids:
                                    if id >= 0:
                                        self.lib.add_field_to_entry(
                                            self.filtered_entries[index][1], id
                                        )
                                # self.scr_browse_entries_gallery(index)
                                # return
                                # else:
                                # 	clear()
                                # 	print(f'{ERROR} Invalid selection.')
                                # 	return self.scr_browse_entries_gallery(index, clear_scr=False)

                        else:
                            clear()
                            print(f"{INFO} Please specify a field to add.")
                            # self.scr_browse_entries_gallery(index, clear_scr=False)
                            clear_scr = False
                            # return
                        # self.scr_browse_entries_gallery(index)
                        # return
                    # Remove Field =========================================================
                    elif com[0].lower() == "remove" or com[0].lower() == "rm":
                        if len(com) > 1:
                            # entry_fields = self.lib.get_entry_from_index(
                            # 	self.filtered_entries[index]).fields
                            entry_fields = self.lib.get_entry(
                                self.filtered_entries[index][1]
                            ).fields
                            field_indices: list[int] = []
                            for i, f in enumerate(entry_fields):
                                if int(
                                    self.lib.get_field_attr(f, "id")
                                ) in self.lib.filter_field_templates(
                                    " ".join(com[1:]).lower()
                                ):
                                    field_indices.append(i)

                            try:
                                final_field_index = -1
                                # if len(field_indices) == 1:
                                # 	final_index = field_indices[0]
                                # NOTE: The difference between this loop and Edit is that it always asks
                                # you to specify the field, even if there is only one option.
                                if len(field_indices) >= 1:
                                    print(field_indices)
                                    print(entry_fields)
                                    print(
                                        [
                                            self.lib.get_field_attr(
                                                entry_fields[x], "id"
                                            )
                                            for x in field_indices
                                        ]
                                    )
                                    final_field_index = field_indices[
                                        self.scr_select_field_templates(
                                            [
                                                self.lib.get_field_attr(
                                                    entry_fields[x], "id"
                                                )
                                                for x in field_indices
                                            ],
                                            allow_multiple=False,
                                            mode="remove",
                                            return_index=True,
                                        )[0]
                                    ]
                                else:
                                    clear()
                                    print(
                                        f'{ERROR} Entry does not contain the field "{" ".join(com[1:])}".'
                                    )
                                    # self.scr_browse_entries_gallery(index, clear_scr=False)
                                    clear_scr = False
                                    # return
                                # except SystemExit:
                                # 	self.cleanup_before_exit()
                                # 	sys.exit()
                            except IndexError:
                                pass

                            if final_field_index >= 0:
                                self.lib.get_entry(
                                    self.filtered_entries[index][1]
                                ).fields.pop(final_field_index)
                                # self.lib.entries[self.filtered_entries[index]].fields.pop(
                                # 	final_field_index)
                        else:
                            clear()
                            print(f"{INFO} Please specify a field to remove.")
                            # self.scr_browse_entries_gallery(index, clear_scr=False)
                            clear_scr = False
                            # return
                        # self.scr_browse_entries_gallery(index)
                        # return
                    # Edit Field ===========================================================
                    elif com[0].lower() == "edit" or com[0].lower() == "e":
                        if len(com) > 1:
                            # entry_fields = self.lib.get_entry_from_index(
                            # 	self.filtered_entries[index]).fields
                            entry_fields = self.lib.get_entry(
                                self.filtered_entries[index][1]
                            ).fields
                            field_indices: list[int] = []
                            for i, f in enumerate(entry_fields):
                                if int(
                                    self.lib.get_field_attr(f, "id")
                                ) in self.lib.filter_field_templates(
                                    " ".join(com[1:]).lower()
                                ):
                                    field_indices.append(i)

                            try:
                                final_field_index = -1
                                if len(field_indices) == 1:
                                    final_field_index = field_indices[0]
                                elif len(field_indices) > 1:
                                    print(field_indices)
                                    print(entry_fields)
                                    print(
                                        [
                                            self.lib.get_field_attr(
                                                entry_fields[x], "id"
                                            )
                                            for x in field_indices
                                        ]
                                    )
                                    final_field_index = field_indices[
                                        self.scr_select_field_templates(
                                            [
                                                self.lib.get_field_attr(
                                                    entry_fields[x], "id"
                                                )
                                                for x in field_indices
                                            ],
                                            allow_multiple=False,
                                            mode="edit",
                                            return_index=True,
                                        )[0]
                                    ]
                                else:
                                    clear()
                                    print(
                                        f'{ERROR} Entry does not contain the field "{" ".join(com[1:])}".'
                                    )
                                    # self.scr_browse_entries_gallery(index, clear_scr=False)
                                    clear_scr = False
                                    # return
                            # except SystemExit:
                            # 	self.cleanup_before_exit()
                            # 	sys.exit()
                            except IndexError:
                                pass

                            if final_field_index >= 0:
                                if (
                                    self.lib.get_field_attr(
                                        entry_fields[final_field_index], "type"
                                    )
                                    == "tag_box"
                                ):
                                    self.scr_edit_entry_tag_box(
                                        self.filtered_entries[index][1],
                                        field_index=final_field_index,
                                    )
                                elif (
                                    self.lib.get_field_attr(
                                        entry_fields[final_field_index], "type"
                                    )
                                    == "text_line"
                                ):
                                    self.scr_edit_entry_text(
                                        self.filtered_entries[index][1],
                                        field_index=final_field_index,
                                        allow_newlines=False,
                                    )
                                elif (
                                    self.lib.get_field_attr(
                                        entry_fields[final_field_index], "type"
                                    )
                                    == "text_box"
                                ):
                                    self.scr_edit_entry_text(
                                        self.filtered_entries[index][1],
                                        field_index=final_field_index,
                                    )
                                else:
                                    clear()
                                    print(
                                        f'{INFO} Sorry, this type of field ({self.lib.get_field_attr(entry_fields[final_field_index], "type")}) isn\'t editable yet.'
                                    )
                                    # self.scr_browse_entries_gallery(index, clear_scr=False)
                                    clear_scr = False
                                    # return
                        else:
                            clear()
                            print(f"{INFO} Please specify a field to edit.")
                            # self.scr_browse_entries_gallery(index, clear_scr=False)
                            clear_scr = False
                            # return
                        # self.scr_browse_entries_gallery(index)
                        # return
                    # Copy Field ===========================================================
                    elif com[0].lower() == "copy" or com[0].lower() == "cp":
                        # NOTE: Nearly identical code to the Edit section.
                        if len(com) > 1:
                            # entry_fields = self.lib.get_entry_from_index(
                            # 	self.filtered_entries[index]).fields
                            entry_fields = self.lib.get_entry(
                                self.filtered_entries[index][1]
                            ).fields
                            field_indices: list[int] = []
                            for i, f in enumerate(entry_fields):
                                if int(
                                    self.lib.get_field_attr(f, "id")
                                ) in self.lib.filter_field_templates(
                                    " ".join(com[1:]).lower()
                                ):
                                    field_indices.append(i)

                            # try:
                            final_field_index = -1
                            if len(field_indices) == 1:
                                final_field_index = field_indices[0]
                            elif len(field_indices) > 1:
                                print(field_indices)
                                print(entry_fields)
                                print(
                                    [
                                        self.lib.get_field_attr(entry_fields[x], "id")
                                        for x in field_indices
                                    ]
                                )
                                final_field_index = field_indices[
                                    self.scr_select_field_templates(
                                        [
                                            self.lib.get_field_attr(
                                                entry_fields[x], "id"
                                            )
                                            for x in field_indices
                                        ],
                                        allow_multiple=False,
                                        mode="edit",
                                        return_index=True,
                                    )[0]
                                ]
                            else:
                                clear()
                                print(
                                    f'{ERROR} Entry does not contain the field "{" ".join(com[1:])}".'
                                )
                                # self.scr_browse_entries_gallery(index, clear_scr=False)
                                clear_scr = False
                                # return
                            # except SystemExit:
                            # 	self.cleanup_before_exit()
                            # 	sys.exit()
                            # except:
                            # 	pass

                            if final_field_index >= 0:
                                self.copy_field_to_buffer(
                                    entry.fields[final_field_index]
                                )
                                # refresh = False
                        else:
                            clear()
                            print(f"{INFO} Please specify a field to copy.")
                            # self.scr_browse_entries_gallery(index, clear_scr=False)
                            clear_scr = False
                            # return
                        # self.scr_browse_entries_gallery(index)
                        # return
                    # Paste Field ===========================================================
                    elif com[0].lower() == "paste" or com[0].lower() == "ps":
                        self.paste_field_from_buffer(self.filtered_entries[index][1])
                        # self.scr_browse_entries_gallery(index)
                        # return
                    # Run Macro ============================================================
                    elif len(com) > 1 and com[0].lower() == "run":
                        if len(com) > 2 and com[1].lower() == "macro":
                            macro_name = (com[2]).lower()
                            if len(com) > 3:
                                # Run on all filtered Entries
                                if (
                                    com[-1].lower() == "--all"
                                    or com[-1].lower() == "-a"
                                ):
                                    clear()
                                    print(
                                        f'{INFO} Running Macro "{macro_name}" on {len(self.filtered_entries)} Entries...'
                                    )
                                    for type, id in self.filtered_entries:
                                        self.run_macro(name=macro_name, entry_id=id)
                                    # self.scr_browse_entries_gallery(index)
                            else:
                                # Run on current Entry
                                self.run_macro(
                                    name=macro_name,
                                    entry_id=self.filtered_entries[index][1],
                                )
                                # self.scr_browse_entries_gallery(index)
                            # return
                        else:
                            clear()
                            print(f"{ERROR} Please specify a Macro to run.")
                            # self.scr_browse_entries_gallery(index, clear_scr=False)
                            clear_scr = False
                            # return
                    # List Tags ============================================================
                    elif (com[0].lower() == "list" or com[0].lower() == "ls") and len(
                        com
                    ) > 1:
                        if com[1].lower() == "tags":
                            clear()
                            self.scr_list_tags(tag_ids=self.lib.search_tags(""))
                        else:
                            clear()
                            print(f'{ERROR} Unknown command \'{" ".join(com)}\'')
                            clear_scr = False
                        # self.scr_browse_entries_gallery(index, clear_scr=False)

                        # return
                    # # Save to Disk =========================================================
                    # elif (com[0].lower() == 'save' or com[0].lower() == 'write' or com[0].lower() == 'w'):
                    # 	self.lib.save_library_to_disk()
                    # 	clear()
                    # 	print(
                    # 		f'{INFO} Library saved to disk.')
                    # 	# self.scr_browse_entries_gallery(index, clear_scr=False)
                    # 	clear_scr = False
                    # 	# return
                    # # Save Backup to Disk =========================================================
                    # elif (com[0].lower() == 'backup'):
                    # 	clear()
                    # 	self.backup_library()
                    # 	clear_scr = False
                    # Close View ===========================================================
                    elif com[0].lower() == "close" or com[0].lower() == "c":
                        if self.args.external_preview:
                            self.set_external_preview_default()
                        # self.scr_library_home()
                        clear()
                        return
                    # # Quit =================================================================
                    # elif com[0].lower() == 'quit' or com[0].lower() == 'q':
                    # 	self.lib.save_library_to_disk()
                    # 	# self.cleanup()
                    # 	sys.exit()
                    # # Quit without Saving ==================================================
                    # elif com[0].lower() == 'quit!' or com[0].lower() == 'q!':
                    # 	# self.cleanup()
                    # 	sys.exit()
                    # Unknown Command ======================================================
                    elif com:
                        clear()
                        print(f'{ERROR} Unknown command \'{" ".join(com)}\'')
                        # self.scr_browse_entries_gallery(index, clear_scr=False)
                        clear_scr = False
                        # return

    def scr_choose_option(
        self,
        subtitle: str,
        choices: list,
        prompt: str = "",
        required=False,
        clear_scr=True,
    ) -> int:
        """
        Screen for choosing one of a given set of generic options.
        Takes in a list of (str,str) tuples which consist of (option name, option description),
        with the description being optional.
        Returns the index of the selected choice (starting at 0), or -1 if the choice was '0', 'Cancel', or 'C'.
        """

        title = f"{self.base_title} - Library '{self.lib.library_dir}'"
        # invalid_input: bool = False

        while True:
            if clear_scr:
                clear()
            clear_scr = True

            print(self.format_title(title, color=f"{BLACK_FG}{BRIGHT_CYAN_BG}"))
            print(self.format_subtitle(subtitle))
            # if invalid_input:
            # 	print(self.format_h1(
            # 		str='Please Enter a Valid Selection Number', color=BRIGHT_RED_FG))
            # 	invalid_input = False
            print("")
            if prompt:
                print(prompt)
                print("")
                print("")

            for i, choice in enumerate(choices, start=1):
                print(
                    f"{BRIGHT_WHITE_BG}{BLACK_FG}[{str(i).zfill(len(str(len(choices))))}]{RESET} {BRIGHT_WHITE_BG}{BLACK_FG} {choice[0]} {RESET}"
                )
                if choice[1]:
                    print(f"{WHITE_FG}{choice[1]}{RESET}")
                    print("")

            if not required:
                print("")
                print(
                    f"{BRIGHT_WHITE_BG}{BLACK_FG}[0]{RESET} {BRIGHT_WHITE_BG}{BLACK_FG} Cancel {RESET}"
                )

            print("")
            if not required:
                print(
                    self.format_subtitle("<#>    0 or Cancel    Quit", BRIGHT_CYAN_FG)
                )
            else:
                print(self.format_subtitle("<#>    Quit", BRIGHT_CYAN_FG))
            print("> ", end="")

            com: list[str] = input().strip().split(" ")
            gc, message = self.global_commands(com)
            if gc:
                if message:
                    clear()
                    print(message)
                    clear_scr = False
            else:
                com_name = com[0].lower()

                try:
                    # # Quit =========================================================
                    # if com.lower() == 'quit' or com.lower() == 'q':
                    # 	self.lib.save_library_to_disk()
                    # 	# self.cleanup()
                    # 	sys.exit()
                    # # Quit without Saving ==========================================
                    # elif com.lower() == 'quit!' or com.lower() == 'q!':
                    # 	# self.cleanup()
                    # 	sys.exit()
                    # Cancel =======================================================
                    if com_name in ("cancel", "c", "0") and not required:
                        clear()
                        return -1
                    # Selection ====================================================
                    elif com_name.isdigit() and 0 < int(com_name) <= len(choices):
                        clear()
                        return int(com_name) - 1
                    else:
                        # invalid_input = True
                        # print(self.format_h1(str='Please Enter a Valid Selection Number', color=BRIGHT_RED_FG))
                        clear()
                        print(f"{ERROR} Please Enter a Valid Selection Number/Option.")
                        clear_scr = False
                except (TypeError, ValueError):
                    clear()
                    print(f"{ERROR} Please Enter a Valid Selection Number/Option.")
                    clear_scr = False

    def scr_choose_missing_match(self, index, clear_scr=True, refresh=True) -> int:
        """
        Screen for manually resolving a missing file.
        Returns the index of the choice made (starting at 0), or -1 if skipped.
        """

        title = f"{self.base_title} - Library '{self.lib.library_dir}'"
        subtitle = f"Resolve Missing File Conflict"

        while True:
            entry = self.lib.get_entry_from_index(index)
<<<<<<< HEAD
            filename = self.lib.library_dir / entry.path / entry.filename
=======
            filename = f'{os.path.normpath(self.lib.library_dir + "/" + entry.path + "/" + entry.filename)}'
>>>>>>> b8d72a65

            if refresh:
                if clear_scr:
                    clear()
                clear_scr = True
                print(self.format_title(title, color=f"{BLACK_FG}{BRIGHT_CYAN_BG}"))
                print(self.format_subtitle(subtitle))
                print("")
                print(self.format_h1(filename, BRIGHT_RED_FG), end="\n\n")

                self.print_fields(index)

                for i, match in enumerate(self.lib.missing_matches[filename]):
                    print(self.format_h1(f"[{i+1}] {match}"), end="\n\n")
<<<<<<< HEAD
                    fn = self.lib.library_dir / match / entry.filename
=======
                    fn = f'{os.path.normpath(self.lib.library_dir + "/" + match + "/" + entry.filename)}'
>>>>>>> b8d72a65
                    self.print_thumbnail(
                        index=-1,
                        filepath=fn,
                        max_width=(
                            os.get_terminal_size()[1]
                            // len(self.lib.missing_matches[filename])
                            - 2
                        ),
                    )
                    if fn in self.lib.filename_to_entry_id_map.keys():
                        self.print_fields(self.lib.get_entry_id_from_filepath(fn))
                print("")
                print(
                    self.format_subtitle(
                        "<#>    0 to Skip    Open Files    Quit", BRIGHT_CYAN_FG
                    )
                )
                print("> ", end="")

            com: list[str] = input().lstrip().rstrip().split(" ")
            gc, message = self.global_commands(com)
            if gc:
                if message:
                    clear()
                    print(message)
                    clear_scr = False
            else:
                # Refresh ==============================================================
                if com[0].lower() == "refresh" or com[0].lower() == "r":
                    # if (com[0].lower() == 'refresh' or com[0].lower() == 'r') and len(com) > 1:
                    # if com[1].lower() == 'files' or com[1].lower() == 'dir':
                    # 	clear()
                    # 	return self.scr_choose_missing_match(index)
                    # else:
                    # 	clear()
                    # 	print(f'{ERROR} Unknown command \'{" ".join(com)}\'')
                    # self.scr_library_home(clear_scr=False)
                    # clear_scr=False
                    pass
                # Open =============================================================
                elif com[0].lower() == "open" or com[0].lower() == "o":
                    for match in self.lib.missing_matches[filename]:
<<<<<<< HEAD
                        fn = self.lib.library_dir / match / entry.filename
                        if fn.isfile():
                            os.startfile(fn)
=======
                        fn = os.path.normpath(
                            self.lib.library_dir + "/" + match + "/" + entry.filename
                        )
                        open_file(fn)
>>>>>>> b8d72a65
                    refresh = False
                    # clear()
                    # return self.scr_choose_missing_match(index, clear_scr=False)
                # # Quit =============================================================
                # elif com[0].lower() == 'quit' or com[0].lower() == 'q':
                # 	self.lib.save_library_to_disk()
                # 	# self.cleanup()
                # 	sys.exit()
                # # Quit without Saving ==============================================
                # elif com[0].lower() == 'quit!' or com[0].lower() == 'q!':
                # 	# self.cleanup()
                # 	sys.exit()
                # Selection/Other ==================================================
                else:
                    try:
                        i = int(com[0]) - 1
                        if i < len(self.lib.missing_matches[filename]):
                            if i < -1:
                                return -1
                            else:
                                return i
                        else:
                            raise IndexError
                    # except SystemExit:
                    # 	self.cleanup_before_exit()
                    # 	sys.exit()
                    except (ValueError, IndexError):
                        clear()
                        print(f'{ERROR} Invalid command \'{" ".join(com)}\'')
                        # return self.scr_choose_missing_match(index, clear_scr=False)
                        clear_scr = False

    def scr_resolve_dupe_files(self, index, clear_scr=True):
        """Screen for manually resolving duplicate files."""

        title = f"{self.base_title} - Library '{self.lib.library_dir}'"
        subtitle = f"Resolve Duplicate Files"

        while True:
            dupe = self.lib.dupe_files[index]

<<<<<<< HEAD
            if dupe[0].exists() and dupe[1].exists():
=======
            if os.path.exists(os.path.normpath(f"{dupe[0]}")) and os.path.exists(
                os.path.normpath(f"{dupe[1]}")
            ):
>>>>>>> b8d72a65
                # entry = self.lib.get_entry_from_index(index_1)
                entry_1_index = self.lib.get_entry_id_from_filepath(dupe[0])
                entry_2_index = self.lib.get_entry_id_from_filepath(dupe[1])

                if clear_scr:
                    clear()
                clear_scr = True

                print(self.format_title(title, color=f"{BLACK_FG}{BRIGHT_CYAN_BG}"))
                print(self.format_subtitle(subtitle))

                print("")
                print(f"{WHITE_BG}{BLACK_FG} Similarity: {RESET} ", end="")
                print(f"{dupe[2]}%")

                # File 1
                print("")
                print(self.format_h1(dupe[0], BRIGHT_RED_FG), end="\n\n")
                print(f"{WHITE_BG}{BLACK_FG} File Size: {RESET} ", end="")
                print(f"0 KB")
                print(f"{WHITE_BG}{BLACK_FG} Resolution: {RESET} ", end="")
                print(f"0x0")
                if entry_1_index is not None:
                    print("")
                    self.print_fields(entry_1_index)
                else:
                    print(f"{BRIGHT_RED_FG}No Library Entry for file.{RESET}")

                # File 2
                print("")
                print(self.format_h1(dupe[1], BRIGHT_RED_FG), end="\n\n")
                print(f"{WHITE_BG}{BLACK_FG} File Size: {RESET} ", end="")
                print(f"0 KB")
                print(f"{WHITE_BG}{BLACK_FG} Resolution: {RESET} ", end="")
                print(f"0x0")
                if entry_2_index is not None:
                    print("")
                    self.print_fields(entry_2_index)
                else:
                    print(f"{BRIGHT_RED_FG}No Library Entry for file.{RESET}")

                # for i, match in enumerate(self.lib.missing_matches[filename]):
                # 	print(self.format_h1(f'[{i+1}] {match}'), end='\n\n')
                # 	fn = f'{os.path.normpath(self.lib.library_dir + "/" + match + "/" + entry_1.filename)}'
                # 	self.print_thumbnail(self.lib.get_entry_from_filename(fn),
                # 						 max_width=(os.get_terminal_size()[1]//len(self.lib.missing_matches[filename])-2))
                # 	self.print_fields(self.lib.get_entry_from_filename(fn))
                print("")
                print(
                    self.format_subtitle(
                        "Mirror    Delete <#>    Skip    Close    Open Files    Quit",
                        BRIGHT_CYAN_FG,
                    )
                )
                print("> ", end="")

                com: list[str] = input().lstrip().rstrip().split(" ")
                gc, message = self.global_commands(com)
                if gc:
                    if message:
                        clear()
                        print(message)
                        clear_scr = False
                else:
                    # Refresh ==========================================================
                    if (com[0].lower() == "refresh" or com[0].lower() == "r") and len(
                        com
                    ) > 1:
                        # if com[1].lower() == 'files' or com[1].lower() == 'dir':
                        # 	clear()
                        # return self.scr_resolve_dupe_files(index, clear_scr=True)
                        # else:
                        # 	clear()
                        # 	print(f'{ERROR} Unknown command \'{" ".join(com)}\'')
                        # self.scr_library_home(clear_scr=False)
                        pass
                    # Open =============================================================
                    elif com[0].lower() == "open" or com[0].lower() == "o":
                        # for match in self.lib.missing_matches[filename]:
                        # 	fn = f'{os.path.normpath(self.lib.library_dir + "/" + match + "/" + entry_1.filename)}'
<<<<<<< HEAD
                        # 	if os.path.isfile(fn):
                        # 		os.startfile(fn)
                        os.startfile(dupe[0])
                        os.startfile(dupe[1])
=======
                        # 	open_file(fn)
                        open_file(dupe[0])
                        open_file(dupe[1])
>>>>>>> b8d72a65
                        # clear()
                        # return self.scr_resolve_dupe_files(index, clear_scr=False)
                    # Mirror Entries ===================================================
                    elif com[0].lower() == "mirror" or com[0].lower() == "mir":
                        return com
                    # Skip ============================================================
                    elif com[0].lower() == "skip":
                        return com
                    # Skip ============================================================
                    elif (
                        com[0].lower() == "close"
                        or com[0].lower() == "cancel"
                        or com[0].lower() == "c"
                    ):
                        return ["close"]
                    # Delete ===========================================================
                    elif com[0].lower() == "delete" or com[0].lower() == "del":
                        if len(com) > 1:
                            if com[1] == "1":
                                return ["del", 1]
                            elif com[1] == "2":
                                return ["del", 2]
                            else:
                                # return self.scr_resolve_dupe_files(index)
                                pass
                        else:
                            clear()
                            print(
                                f"{ERROR} Please specify which file (ex. delete 1, delete 2) to delete file."
                            )
                            # return self.scr_resolve_dupe_files(index, clear_scr=False)
                            clear_scr = False
                    # # Quit =============================================================
                    # elif com[0].lower() == 'quit' or com[0].lower() == 'q':
                    # 	self.lib.save_library_to_disk()
                    # 	# self.cleanup()
                    # 	sys.exit()
                    # # Quit without Saving ==============================================
                    # elif com[0].lower() == 'quit!' or com[0].lower() == 'q!':
                    # 	# self.cleanup()
                    # 	sys.exit()
                    # Other ============================================================
                    else:
                        # try:
                        # 	i = int(com[0]) - 1
                        # 	if i < len(self.lib.missing_matches[filename]):
                        # 		return i
                        # 	else:
                        # 		raise IndexError
                        # except SystemExit:
                        # 	sys.exit()
                        # except:
                        clear()
                        print(f'{ERROR} Invalid command \'{" ".join(com)}\'')
                        # return self.scr_resolve_dupe_files(index, clear_scr=False)
                        clear_scr = False

    def scr_edit_entry_tag_box(self, entry_index, field_index, clear_scr=True):
        """Screen for editing an Entry tag-box field."""

        title = f"{self.base_title} - Library '{self.lib.library_dir}'"

        entry = self.lib.entries[entry_index]
<<<<<<< HEAD
        filename = self.lib.library_dir / entry.path / entry.filename
=======
        filename = f'{os.path.normpath(self.lib.library_dir + "/" + entry.path + "/" + entry.filename)}'
>>>>>>> b8d72a65
        field_name = self.lib.get_field_attr(entry.fields[field_index], "name")
        subtitle = f'Editing "{field_name}" Field'
        h1 = f"{filename}"

        while True:
            if clear_scr:
                clear()
            clear_scr = True

            print(self.format_title(title, color=f"{BLACK_FG}{BRIGHT_CYAN_BG}"))
            print(self.format_subtitle(subtitle))
            print(
                self.format_h1(h1, self.get_file_color(os.path.splitext(filename)[1]))
            )
            print("")

            if not os.path.isfile(filename):
                print(
                    f"{RED_BG}{BRIGHT_WHITE_FG}[File Missing]{RESET}{BRIGHT_RED_FG} (Run 'fix missing' to resolve){RESET}"
                )
                print("")
            else:
                self.print_thumbnail(entry_index)

            print(f"{BRIGHT_WHITE_BG}{BLACK_FG} {field_name}: {RESET} ")
            for i, tag_id in enumerate(
                entry.fields[field_index][list(entry.fields[field_index].keys())[0]]
            ):
                tag = self.lib.get_tag(tag_id)
                print(
                    f"{self.get_tag_color(tag.color)}[{i+1}]{RESET} {self.get_tag_color(tag.color)} {tag.display_name(self.lib)} {RESET}"
                )
                # if tag_id != field[field_id][-1]:
                # 	print(' ', end='')
            print("")

            print(
                self.format_subtitle(
                    "Add <Tag Name>    Remove <#>    Open File    Close/Done    Quit"
                )
            )
            print("> ", end="")

            com: list[str] = input().lstrip().rstrip().split(" ")
            gc, message = self.global_commands(com)
            if gc:
                if message:
                    clear()
                    print(message)
                    clear_scr = False
            else:
                # Open with Default Application ========================================
                if com[0].lower() == "open" or com[0].lower() == "o":
<<<<<<< HEAD
                    if os.path.isfile(filename):
                        os.startfile(filename)
=======
                    open_file(filename)
>>>>>>> b8d72a65
                    # self.scr_edit_entry_tag_box(entry_index, field_index)
                    # return
                # Close View ===========================================================
                elif (
                    com[0].lower() == "close"
                    or com[0].lower() == "c"
                    or com[0].lower() == "done"
                ):
                    # self.scr_browse_entries_gallery()
                    clear()
                    return
                # # Quit =================================================================
                # elif com[0].lower() == 'quit' or com[0].lower() == 'q':
                # 	self.lib.save_library_to_disk()
                # 	# self.cleanup()
                # 	sys.exit()
                # # Quit without Saving ==================================================
                # elif com[0].lower() == 'quit!' or com[0].lower() == 'q!':
                # 	# self.cleanup()
                # 	sys.exit()
                # Add Tag ==============================================================
                elif com[0].lower() == "add":
                    if len(com) > 1:
                        tag_list = self.lib.search_tags(
                            " ".join(com[1:]), include_cluster=True
                        )
                        t: list[int] = []
                        if len(tag_list) > 1:
                            t = self.scr_select_tags(tag_list)
                        else:
                            t = tag_list  # Single Tag
                        if t:
                            self.lib.update_entry_field(
                                entry_index, field_index, content=t, mode="append"
                            )
                        # self.scr_edit_entry_tag_box(entry_index, field_index)
                        # return
                # Remove Tag ===========================================================
                elif com[0].lower() == "remove" or com[0].lower() == "rm":
                    if len(com) > 1:
                        try:
                            selected_tag_ids: list[int] = []
                            for c in com[1:]:
                                if (int(c) - 1) < 0:
                                    raise IndexError
                                # print(self.lib.get_field_attr(entry.fields[field_index], 'content'))
                                # print(self.lib.get_field_attr(entry.fields[field_index], 'content')[int(c)-1])
                                selected_tag_ids.append(
                                    self.lib.get_field_attr(
                                        entry.fields[field_index], "content"
                                    )[int(c) - 1]
                                )
                                # i = int(com[1]) - 1

                            # tag = entry.fields[field_index][list(
                            # 	entry.fields[field_index].keys())[0]][i]
                            self.lib.update_entry_field(
                                entry_index,
                                field_index,
                                content=selected_tag_ids,
                                mode="remove",
                            )
                        # except SystemExit:
                        # 	self.cleanup_before_exit()
                        # 	sys.exit()
                        except:
                            clear()
                            print(f"{ERROR} Invalid Tag Selection '{com[1:]}'")
                            clear_scr = False
                            # self.scr_edit_entry_tag_box(
                            # 	entry_index, field_index, clear_scr=False)
                            # return
                        # self.scr_edit_entry_tag_box(entry_index, field_index)
                        # return
                # Unknown Command ======================================================
                else:
                    clear()
                    print(f'{ERROR} Unknown command \'{" ".join(com)}\'')
                    # self.scr_edit_entry_tag_box(
                    # 	entry_index, field_index, clear_scr=False)
                    # return
                    clear_scr = False

    def scr_select_tags(self, tag_ids: list[int], clear_scr=True) -> list[int]:
        """Screen for selecting and returning one or more Tags. Used for Entry editing."""

        title = f"{self.base_title} - Library '{self.lib.library_dir}'"
        subtitle = f"Select Tag(s) to Add"

        if clear_scr:
            clear()
        clear_scr = True
        print(self.format_title(title, color=f"{BLACK_FG}{BRIGHT_GREEN_BG}"))
        print(self.format_subtitle(subtitle, BRIGHT_GREEN_FG))
        # print(self.format_h1(h1, self.get_file_color(
        #     os.path.splitext(filename)[1])))
        print("")

        tag_tuple_list = []
        for tag_id in tag_ids:
            tag = self.lib.get_tag(tag_id)
            tag_tuple_list.append(
                (tag.display_name(self.lib), self.get_tag_color(tag.color))
            )

        self.print_columns(tag_tuple_list, add_enum=True)
        print("")

        print(self.format_subtitle("Enter #(s)    Cancel", BRIGHT_GREEN_FG))
        print("> ", end="")

        com: list[str] = input().rstrip().split(" ")
        selected_ids: list[int] = []
        try:
            for c in com:
                selected_ids.append(tag_ids[int(c) - 1])
        except SystemExit:
            self.cleanup_before_exit()
            sys.exit()
        except:
            print(f"{ERROR} Invalid Tag Selection")

        return selected_ids

    # TODO: This can be replaced by the new scr_choose_option method.
    def scr_select_field_templates(
        self,
        field_ids: list[int],
        allow_multiple=True,
        mode="add",
        return_index=False,
        clear_scr=True,
    ) -> list[int]:
        """
        Screen for selecting and returning one or more Field Templates. Used for Entry editing.
        Allow Multiple: Lets the user select multiple items, returned in a list. If false, returns a list of only the first selected item.
        Mode: 'add', 'edit', 'remove' - Changes prompt text and colors.
        Return Index: Instead of returning the Field IDs that were selected, this returns the indices of the selected items from the given list.
        """

        branch = (" (" + VERSION_BRANCH + ")") if VERSION_BRANCH else ""
        title = (
            f"TagStudio {VERSION}{branch} - CLI Mode - Library '{self.lib.library_dir}'"
        )
        subtitle = f"Select Field(s) to Add"
        plural = "(s)"

        if not allow_multiple:
            plural = ""

        fg_text_color = BLACK_FG
        fg_color = BRIGHT_GREEN_FG
        bg_color = BRIGHT_GREEN_BG
        if mode == "edit":
            fg_color = BRIGHT_CYAN_FG
            bg_color = BRIGHT_CYAN_BG
            subtitle = f"Select Field{plural} to Edit"
        elif mode == "remove":
            fg_color = BRIGHT_RED_FG
            bg_color = BRIGHT_RED_BG
            # fg_text_color = BRIGHT_WHITE_FG
            subtitle = f"Select Field{plural} to Remove"

        if clear_scr:
            clear()
        clear_scr = True
        print(self.format_title(title, color=f"{fg_text_color}{bg_color}"))
        print(self.format_subtitle(subtitle, fg_color))
        # print(self.format_h1(h1, self.get_file_color(
        #     os.path.splitext(filename)[1])))
        print("")

        for i, field_id in enumerate(field_ids):
            name = self.lib.get_field_obj(field_id)["name"]
            type = self.lib.get_field_obj(field_id)["type"]
            if i < (os.get_terminal_size()[1] - 7):
                print(
                    f"{BRIGHT_WHITE_BG}{BLACK_FG}[{i+1}]{RESET} {BRIGHT_WHITE_BG}{BLACK_FG} {name} ({type}) {RESET}"
                )
            else:
                print(f"{WHITE_FG}[...]{RESET}")
                break
        print("")

        print(self.format_subtitle(f"Enter #{plural}    Cancel", fg_color))
        print("> ", end="")

        com: list[str] = input().split(" ")
        selected_ids: list[int] = []
        try:
            for c in com:
                if int(c) > 0:
                    if return_index:
                        selected_ids.append(int(c) - 1)
                    else:
                        selected_ids.append(field_ids[int(c) - 1])
        except SystemExit:
            self.cleanup_before_exit()
            sys.exit()
        except:
            print(f"{ERROR} Invalid Tag Selection")

        if not allow_multiple and selected_ids:
            return [selected_ids[0]]
        return selected_ids

    def scr_edit_entry_text(
        self, entry_index, field_index, allow_newlines=True, clear_scr=True
    ):
        """Screen for editing an Entry text_line field."""

        title = f"{self.base_title} - Library '{self.lib.library_dir}'"

        entry = self.lib.entries[entry_index]
<<<<<<< HEAD
        filename = self.lib.library_dir / entry.path / entry.filename
=======
        filename = f'{os.path.normpath(self.lib.library_dir + "/" + entry.path + "/" + entry.filename)}'
>>>>>>> b8d72a65
        field_name = self.lib.get_field_attr(entry.fields[field_index], "name")
        subtitle = f'Editing "{field_name}" Field'
        h1 = f"{filename}"

        if clear_scr:
            clear()
        clear_scr = True
        print(self.format_title(title, color=f"{BLACK_FG}{BRIGHT_CYAN_BG}"))
        print(self.format_subtitle(subtitle))
        print(self.format_h1(h1, self.get_file_color(os.path.splitext(filename)[1])))
        print("")

        if not os.path.isfile(filename):
            print(
                f"{RED_BG}{BRIGHT_WHITE_FG}[File Missing]{RESET}{BRIGHT_RED_FG} (Run 'fix missing' to resolve){RESET}"
            )
            print("")
        else:
            self.print_thumbnail(entry_index, ignore_fields=True)

        print(
            self.format_title(
                "Opened with Default Text Editor", f"{BLACK_FG}{BRIGHT_CYAN_BG}"
            )
        )
        # print('')
        # print(
        # 	f'{BRIGHT_WHITE_BG}{BLACK_FG} {field_name}: {RESET} ')
        # print(self.lib.get_field_attr(entry.fields[field_index], 'content'))
        # for i, tag_id in enumerate(entry.fields[field_index][list(entry.fields[field_index].keys())[0]]):
        # 	tag = self.lib.get_tag_from_id(tag_id)
        # 	print(
        # 		f'{self.get_tag_color(tag.color)}[{i+1}]{RESET} {self.get_tag_color(tag.color)} {tag.display_name(self.lib)} {RESET}')
        # print('')

        # print(self.format_subtitle(
        # 	'Add <Tag Name>    Remove <#>    Open File    Close/Done    Quit'))

        # new_content: str = click.edit(self.lib.get_field_attr(
        # 	entry.fields[field_index], 'content'))
        new_content: str = ""  # NOTE: Removing
        if new_content is not None:
            if not allow_newlines:
                new_content = new_content.replace("\r", "").replace("\n", "")
            self.lib.update_entry_field(
                entry_index,
                field_index,
                new_content.rstrip("\n").rstrip("\r"),
                "replace",
            )

    def scr_list_tags(
        self, query: str = "", tag_ids: list[int] = None, clear_scr=True
    ) -> None:
        """A screen for listing out and performing CRUD operations on Library Tags."""
        # NOTE: While a screen that just displays the first 40 or so random tags on your screen
        # isn't really that useful, this is just a temporary measure to provide a launchpad
        # screen for necessary commands such as adding and editing tags.
        # A more useful screen presentation might look like a list of ranked occurrences, but
        # that can be figured out and implemented later.
        tag_ids = tag_ids or []
        title = f"{self.base_title} - Library '{self.lib.library_dir}'"

        while True:
            h1 = f"{len(self.lib.tags)} Tags"

            if tag_ids:
                if len(tag_ids) < len(self.lib.search_tags("")):
                    h1 = f"[{len(tag_ids)}/{len(self.lib.tags)}] Tags"
                    if query:
                        h1 += f" connected to '{query}'"
            else:
                h1 = f"No Tags"
                if query:
                    h1 += f" connected to '{query}'"

            if clear_scr:
                clear()
            clear_scr = True
            print(self.format_title(title))
            print(self.format_h1(h1))
            print("")

            tag_tuple_list = []
            for tag_id in tag_ids:
                tag = self.lib.get_tag(tag_id)
                if self.args.debug:
                    tag_tuple_list.append(
                        (tag.debug_name(), self.get_tag_color(tag.color))
                    )
                else:
                    tag_tuple_list.append(
                        (tag.display_name(self.lib), self.get_tag_color(tag.color))
                    )

            self.print_columns(tag_tuple_list, add_enum=True)

            print("")
            print(
                self.format_subtitle(
                    "Create    Edit <#>    Delete <#>    Search <Query>    Close/Done",
                    BRIGHT_MAGENTA_FG,
                )
            )
            print("> ", end="")

            com: list[str] = input().strip().split(" ")
            gc, message = self.global_commands(com)
            if gc:
                if message:
                    clear()
                    print(message)
                    clear_scr = False
            else:
                com_name = com[0].lower()
                # Search Tags ==========================================================
                if com_name in ("search", "s"):
                    if len(com) > 1:
                        new_query: str = " ".join(com[1:])
                        # self.scr_list_tags(prev_scr, query=new_query,
                        # 				tag_ids=self.lib.filter_tags(new_query, include_cluster=True))
                        query = new_query
                        tag_ids = self.lib.search_tags(new_query, include_cluster=True)
                        # return
                    else:
                        # self.scr_list_tags(prev_scr, tag_ids=self.lib.filter_tags(''))
                        tag_ids = self.lib.search_tags("")
                        # return
                # Edit Tag ===========================================================
                elif com_name in ("edit", "e"):
                    if len(com) > 1:
                        try:
                            index = int(com[1]) - 1
                            if index < 0:
                                raise IndexError
                            self.scr_manage_tag(tag_ids[index])

                            # Refilter in case edits change results
                            tag_ids = self.lib.search_tags(query, include_cluster=True)
                            # self.scr_list_tags(prev_scr, query=query, tag_ids=tag_ids)
                            # return
                        # except SystemExit:
                        # 	self.cleanup_before_exit()
                        # 	sys.exit()
                        except (ValueError, IndexError):
                            clear()
                            print(f'{ERROR} Invalid Selection \'{" ".join(com[1])}\'')
                            clear_scr = False
                            # self.scr_list_tags(prev_scr, query=query,
                            # 				tag_ids=tag_ids, clear_scr=False)
                            # return

                # Create Tag ============================================================
                elif com_name in ("create", "mk"):
                    tag = Tag(
                        id=0,
                        name="New Tag",
                        shorthand="",
                        aliases=[],
                        subtags_ids=[],
                        color="",
                    )
                    self.scr_manage_tag(self.lib.add_tag_to_library(tag), mode="create")

                    tag_ids = self.lib.search_tags(query, include_cluster=True)

                    # self.scr_list_tags(prev_scr, query=query, tag_ids=tag_ids)
                    # return
                # Delete Tag ===========================================================
                elif com_name in ("delete", "del"):
                    if len(com) > 1:
                        if len(com) > 1:
                            try:
                                index = int(com[1]) - 1
                                if index < 0:
                                    raise IndexError
                                deleted = self.scr_delete_tag(tag_ids[index])
                                if deleted:
                                    tag_ids.remove(tag_ids[index])
                                    tag_ids = self.lib.search_tags(
                                        query, include_cluster=True
                                    )
                                # self.scr_list_tags(
                                # 	prev_scr, query=query, tag_ids=tag_ids)
                                # return
                            # except SystemExit:
                            # 	self.cleanup_before_exit()
                            # 	sys.exit()
                            except IndexError:
                                clear()
                                print(
                                    f'{ERROR} Invalid Selection \'{" ".join(com[1])}\''
                                )
                                clear_scr = False
                                # self.scr_list_tags(prev_scr, query=query,
                                # 				tag_ids=tag_ids, clear_scr=False)
                                # return
                # Close View ===========================================================
                elif com_name in ("close", "c", "done"):
                    # prev_scr()
                    return
                # # Quit =================================================================
                # elif com[0].lower() == 'quit' or com[0].lower() == 'q':
                # 	self.lib.save_library_to_disk()
                # 	# self.cleanup()
                # 	sys.exit()
                # # Quit without Saving ==================================================
                # elif com[0].lower() == 'quit!' or com[0].lower() == 'q!':
                # 	# self.cleanup()
                # 	sys.exit()
                # Unknown Command ======================================================
                else:
                    clear()
                    print(f'{ERROR} Unknown command \'{" ".join(com)}\'')
                    # self.scr_list_tags(prev_scr, query=query,
                    # 				tag_ids=tag_ids, clear_scr=False)
                    # return
                    clear_scr = False

    def scr_top_tags(self, clear_scr=True) -> None:
        """A screen that lists out the top tags for the library."""

        title = f"{self.base_title} - Library '{self.lib.library_dir}'"

        while True:
            h1 = f"Top Tags"

            # if tag_ids:
            # 	if len(tag_ids) < len(self.lib.filter_tags('')):
            # 		h1 = f'[{len(tag_ids)}/{len(self.lib.tags)}] Tags'
            # 		if query:
            # 			h1 += f' connected to \'{query}\''
            # else:
            # 	h1 = f'No Tags'
            # 	if query:
            # 		h1 += f' connected to \'{query}\''

            if clear_scr:
                clear()
            clear_scr = True
            print(self.format_title(title))
            print(self.format_h1(h1))
            print("")

            tag_tuple_list = []
            for tag_id, count in self.lib.tag_entry_refs:
                tag = self.lib.get_tag(tag_id)
                if self.args.debug:
                    tag_tuple_list.append(
                        (f"{tag.debug_name()} - {count}", self.get_tag_color(tag.color))
                    )
                else:
                    tag_tuple_list.append(
                        (
                            f"{tag.display_name(self.lib)} - {count}",
                            self.get_tag_color(tag.color),
                        )
                    )

            self.print_columns(tag_tuple_list, add_enum=True)

            print("")
            print(self.format_subtitle("Close/Done", BRIGHT_MAGENTA_FG))
            print("> ", end="")

            com: list[str] = input().lstrip().rstrip().split(" ")
            gc, message = self.global_commands(com)
            if gc:
                if message:
                    clear()
                    print(message)
                    clear_scr = False
            else:
                # Close View ===================================================
                if (
                    com[0].lower() == "close"
                    or com[0].lower() == "c"
                    or com[0].lower() == "done"
                ):
                    return
                # Unknown Command ==============================================
                elif com[0]:
                    clear()
                    print(f'{ERROR} Unknown command \'{" ".join(com)}\'')
                    clear_scr = False

    def scr_manage_tag(self, tag_id: int, mode="edit", clear_scr=True):
        """Screen for editing fields of a Tag object."""

        title = f"{self.base_title} - Library '{self.lib.library_dir}'"

        while True:
            tag: Tag = self.lib.get_tag(tag_id)
            subtitle = (
                f'Editing Tag "{self.lib.get_tag(tag_id).display_name(self.lib)}"'
            )
            # h1 = f'{self.lib.tags[tag_index].display_name()}'

            fg_text_color = BLACK_FG
            fg_color = BRIGHT_CYAN_FG
            bg_color = BRIGHT_CYAN_BG
            if mode == "create":
                subtitle = (
                    f'Creating Tag "{self.lib.get_tag(tag_id).display_name(self.lib)}"'
                )
                fg_color = BRIGHT_GREEN_FG
                bg_color = BRIGHT_GREEN_BG
            # elif mode == 'remove':
            # 	# TODO: Uhh is this ever going to get used? Delete this when you know.
            # 	subtitle = f'Removing Tag \"{self.lib.get_tag_from_id(tag_id).display_name(self.lib)}\"'
            # 	fg_color = BRIGHT_RED_FG
            # 	bg_color = BRIGHT_RED_BG

            if clear_scr:
                clear()
            clear_scr = True
            print(self.format_title(title, color=f"{fg_text_color}{bg_color}"))
            print(self.format_subtitle(subtitle, fg_color))
            # print(self.format_h1(h1, self.get_file_color(
            # 	os.path.splitext(filename)[1])))
            if self.args.debug:
                print("")
                print(f"{BRIGHT_WHITE_BG}{BLACK_FG} ID: {RESET} ", end="")
                print(tag.id)

            print("")
            print(f"{BRIGHT_WHITE_BG}{BLACK_FG} Name: {RESET} ", end="")
            print(tag.name)

            print(f"{BRIGHT_WHITE_BG}{BLACK_FG} Shorthand: {RESET} ", end="")
            print(tag.shorthand)

            print("")
            print(f"{BRIGHT_WHITE_BG}{BLACK_FG} Aliases: {RESET} ", end="\n")
            for a in tag.aliases:
                print(f"{a}")

            print("")
            print(f"{BRIGHT_WHITE_BG}{BLACK_FG} Subtags: {RESET} ", end="\n")
            char_count: int = 0
            for id in tag.subtag_ids:
                st = self.lib.get_tag(id)
                # Properly wrap Tags on screen
                char_count += len(f" {st.display_name(self.lib)} ") + 1
                if char_count > os.get_terminal_size()[0]:
                    print("")
                    char_count = len(f" {st.display_name(self.lib)} ") + 1
                print(
                    f"{self.get_tag_color(st.color)} {st.display_name(self.lib)} {RESET}",
                    end="",
                )
                # If the tag isn't the last one, print a space for the next one.
                if id != tag.subtag_ids[-1]:
                    print(" ", end="")
                else:
                    print("")

            print("")
            print(f"{BRIGHT_WHITE_BG}{BLACK_FG} Color: {RESET} ", end="")
            print(f"{self.get_tag_color(tag.color)} {tag.color.title()} {RESET}")

            print("")
            print(self.format_subtitle("Edit <Field>    Close/Done", fg_color))
            print("> ", end="")

            com: list[str] = input().lstrip().rstrip().split(" ")
            gc, message = self.global_commands(com)
            if gc:
                if message:
                    clear()
                    print(message)
                    clear_scr = False
            else:
                # Edit Tag Field =======================================================
                if com[0].lower() == "edit" or com[0].lower() == "e":
                    if len(com) > 1:
                        selection: str = " ".join(com[1:]).lower()
                        if "id".startswith(selection) and self.args.debug:
                            clear()
                            print(f"{ERROR} Tag IDs are not editable.")
                            clear_scr = False
                        elif "name".startswith(selection):
                            new_name: str = self.scr_edit_text(
                                text=tag.name, field_name="Name", allow_newlines=False
                            )
                            new_tag: Tag = Tag(
                                id=tag.id,
                                name=new_name,
                                shorthand=tag.shorthand,
                                aliases=tag.aliases,
                                subtags_ids=tag.subtag_ids,
                                color=tag.color,
                            )
                            self.lib.update_tag(new_tag)
                            # self.scr_manage_tag(tag_id=tag_id, mode=mode)
                            # return
                            # clear_scr=False
                        elif "shorthand".startswith(selection):
                            new_shorthand: str = self.scr_edit_text(
                                text=tag.shorthand,
                                field_name="Shorthand",
                                allow_newlines=False,
                            )
                            new_tag: Tag = Tag(
                                id=tag.id,
                                name=tag.name,
                                shorthand=new_shorthand,
                                aliases=tag.aliases,
                                subtags_ids=tag.subtag_ids,
                                color=tag.color,
                            )
                            self.lib.update_tag(new_tag)
                            # self.scr_manage_tag(tag_id=tag_id, mode=mode)
                            # return
                            # clear_scr=False
                        elif "aliases".startswith(selection):
                            new_aliases: list[str] = self.scr_edit_text(
                                text="\n".join(tag.aliases),
                                field_name="Aliases",
                                note=f"# Tag Aliases Below Are Separated By Newlines",
                                allow_newlines=True,
                            ).split("\n")
                            new_tag: Tag = Tag(
                                id=tag.id,
                                name=tag.name,
                                shorthand=tag.shorthand,
                                aliases=new_aliases,
                                subtags_ids=tag.subtag_ids,
                                color=tag.color,
                            )
                            self.lib.update_tag(new_tag)
                            # self.scr_manage_tag(tag_id=tag_id, mode=mode)
                            # return
                            # clear_scr=False
                        elif "subtags".startswith(selection):
                            new_subtag_ids: list[int] = self.scr_edit_generic_tag_box(
                                tag_ids=tag.subtag_ids, tag_box_name="Subtags"
                            )
                            new_tag: Tag = Tag(
                                id=tag.id,
                                name=tag.name,
                                shorthand=tag.shorthand,
                                aliases=tag.aliases,
                                subtags_ids=new_subtag_ids,
                                color=tag.color,
                            )
                            self.lib.update_tag(new_tag)
                            # self.scr_manage_tag(tag_id=tag_id, mode=mode)
                            # return
                            # clear_scr=False
                        elif "color".startswith(selection):
                            new_color: str = self.scr_tag_color_dropdown(
                                fallback=tag.color, colors=TAG_COLORS
                            )
                            new_tag: Tag = Tag(
                                id=tag.id,
                                name=tag.name,
                                shorthand=tag.shorthand,
                                aliases=tag.aliases,
                                subtags_ids=tag.subtag_ids,
                                color=new_color,
                            )
                            self.lib.update_tag(new_tag)
                            # self.scr_manage_tag(tag_id=tag_id, mode=mode)
                            # return
                            # clear_scr=False
                        else:
                            clear()
                            print(f'{ERROR} Unknown Tag field "{" ".join(com[1:])}".')
                            # self.scr_manage_tag(tag_id, mode, clear_scr=False)
                            # return
                            clear_scr = False
                # Close View ===========================================================
                elif (
                    com[0].lower() == "close"
                    or com[0].lower() == "done"
                    or com[0].lower() == "c"
                ):
                    return
                # # Quit =================================================================
                # elif com[0].lower() == 'quit' or com[0].lower() == 'q':
                # 	self.lib.save_library_to_disk()
                # 	# self.cleanup()
                # 	sys.exit()
                # # Quit without Saving ==================================================
                # elif com[0].lower() == 'quit!' or com[0].lower() == 'q!':
                # 	# self.cleanup()
                # 	sys.exit()
                # Unknown Command ======================================================
                else:
                    clear()
                    print(f'{ERROR} Unknown command \'{" ".join(com)}\'')
                    clear_scr = False
                    # return self.scr_browse_entries_gallery(index, clear_scr=False)

    def scr_delete_tag(self, tag_id: int, clear_scr=True) -> bool:
        """Screen for confirming the deletion of a Tag."""

        title = f"{self.base_title} - Library '{self.lib.library_dir}'"

        tag: Tag = self.lib.get_tag(tag_id)
        subtitle = f'Confirm Deletion of Tag "{self.lib.get_tag(tag_id).display_name(self.lib)}"'
        # h1 = f'{self.lib.tags[tag_index].display_name()}'
        entry_ref_count, subtag_ref_count = self.lib.get_tag_ref_count(tag_id)

        fg_text_color = BLACK_FG
        fg_color = BRIGHT_RED_FG
        bg_color = BRIGHT_RED_BG

        if clear_scr:
            clear()
        clear_scr = True
        print(self.format_title(title, color=f"{fg_text_color}{bg_color}"))
        print(self.format_subtitle(subtitle, fg_color))
        print("")

        print(
            f"{INFO} {BRIGHT_WHITE_FG}This Tag is in {fg_color}{entry_ref_count}{RESET}{BRIGHT_WHITE_FG} Entries{RESET} ",
            end="",
        )
        print("")

        print(
            f"{INFO} {BRIGHT_WHITE_FG}This Tag is a Subtag for {fg_color}{subtag_ref_count}{RESET}{BRIGHT_WHITE_FG} Tags{RESET} ",
            end="",
        )
        print("")

        print("")
        print(f"{BRIGHT_WHITE_BG}{BLACK_FG} Name: {RESET} ", end="")
        print(tag.name)

        print(f"{BRIGHT_WHITE_BG}{BLACK_FG} Shorthand: {RESET} ", end="")
        print(tag.shorthand)

        print("")
        print(f"{BRIGHT_WHITE_BG}{BLACK_FG} Aliases: {RESET} ", end="\n")
        for a in tag.aliases:
            print(f"{a}")

        print("")
        print(f"{BRIGHT_WHITE_BG}{BLACK_FG} Subtags: {RESET} ", end="\n")
        char_count: int = 0
        for id in tag.subtag_ids:
            st = self.lib.get_tag(id)
            # Properly wrap Tags on screen
            char_count += len(f" {st.display_name(self.lib)} ") + 1
            if char_count > os.get_terminal_size()[0]:
                print("")
                char_count = len(f" {st.display_name(self.lib)} ") + 1
            print(
                f"{self.get_tag_color(st.color)} {st.display_name(self.lib)} {RESET}",
                end="",
            )
            # If the tag isn't the last one, print a space for the next one.
            if id != tag.subtag_ids[-1]:
                print(" ", end="")
            else:
                print("")

        print("")
        print(f"{BRIGHT_WHITE_BG}{BLACK_FG} Color: {RESET} ", end="")
        print(f"{self.get_tag_color(tag.color)} {tag.color.title()} {RESET}")

        print("")
        print(self.format_subtitle("Yes    Cancel", fg_color))
        print("> ", end="")

        com: str = input().rstrip()

        if com.lower() == "yes" or com.lower() == "y":
            self.lib.remove_tag(tag_id)
            return True

        return False

    def scr_edit_text(
        self,
        text: str,
        field_name: str,
        note: str = "",
        allow_newlines=True,
        clear_scr=True,
    ) -> str:
        """
        Screen for editing generic text. Currently used in Tag editing.\n
        `text`: The text to be edited and returned.\n
        `field_name`: The name to display of what is being edited.\n
        `note`: An optional help message to display on screen for users..\n
        `allow_newlines`: Determines if the text should be allowed to contain newlines.\n
        """
        # NOTE: This code is derived from scr_edit_entry_text, just without the
        # specific entry stuff like filenames and preview images. There may be
        # a good way to combine the methods in the future, but for now here's this.
        title = f"{self.base_title} - Library '{self.lib.library_dir}'"
        subtitle = f'Editing "{field_name}"'

        if clear_scr:
            clear()
        clear_scr = True
        print(self.format_title(title, color=f"{BLACK_FG}{BRIGHT_CYAN_BG}"))
        print(self.format_subtitle(subtitle))
        print("")

        print(
            self.format_title(
                "Opened with Default Text Editor", f"{BLACK_FG}{BRIGHT_CYAN_BG}"
            )
        )

        # new_text: str = click.edit(text)
        new_text: str = input()
        if new_text is not None:
            if not allow_newlines:
                new_text = new_text.replace("\r", "").replace("\n", "")
            else:
                new_text = new_text.rstrip("\n").rstrip("\r")
            return new_text
        return text

    def scr_tag_color_dropdown(
        self, fallback: str, colors: list[str], clear_scr=True
    ) -> str:
        """
        Screen for selecting and returning a string of a color name. Used in Tag editing.
        Fallback: The value to return if an invalid selection by the user was made.
        """

        title = f"{self.base_title} - Library '{self.lib.library_dir}'"
        subtitle = f"Select Color"

        fg_text_color = BLACK_FG
        fg_color = BRIGHT_CYAN_FG
        bg_color = BRIGHT_CYAN_BG

        if clear_scr:
            clear()
        clear_scr = True

        print(self.format_title(title, color=f"{fg_text_color}{bg_color}"))
        print(self.format_subtitle(subtitle, fg_color))
        print("")

        color_tuple_list = []
        for color in colors:
            color_tuple_list.append((color.title(), self.get_tag_color(color)))

        self.print_columns(color_tuple_list, add_enum=True)
        print("")

        # for i, color in enumerate(colors):
        # 	if i < (os.get_terminal_size()[1] - 7):
        # 		print(
        # 			f'{self.get_tag_color(color)}[{i+1}]{RESET} {self.get_tag_color(color)} {color.title()} {RESET}')
        # 	else:
        # 		print(f'{WHITE_FG}[...]{RESET}')
        # 		break
        # print('')

        print(self.format_subtitle(f"Enter #    Cancel", fg_color))
        print("> ", end="")

        selected: str = input()
        try:
            if selected.isdigit() and 0 < int(selected) <= len(colors):
                selected = colors[int(selected) - 1]
                return selected
        # except SystemExit:
        # 	self.cleanup_before_exit()
        # 	sys.exit()
        except:
            print(f"{ERROR} Invalid Tag Selection")

        return fallback

    def scr_edit_generic_tag_box(
        self, tag_ids: list[int], tag_box_name: str, clear_scr=True
    ) -> list[int]:
        """Screen for editing a generic tag_box. Used in Tag subtag modification."""

        title = f"{self.base_title} - Library '{self.lib.library_dir}'"

        while True:
            subtitle = f"Editing {tag_box_name}"

            if clear_scr:
                clear()
            clear_scr = True

            print(self.format_title(title, color=f"{BLACK_FG}{BRIGHT_CYAN_BG}"))
            print(self.format_subtitle(subtitle))
            print("")

            print(f"{BRIGHT_WHITE_BG}{BLACK_FG} {tag_box_name}: {RESET} ")
            for i, id in enumerate(tag_ids):
                tag = self.lib.get_tag(id)
                print(
                    f"{self.get_tag_color(tag.color)}[{i+1}]{RESET} {self.get_tag_color(tag.color)} {tag.display_name(self.lib)} {RESET}"
                )
            print("")

            print(
                self.format_subtitle(
                    "Add <Tag Name>    Remove <#>    Close/Done    Quit"
                )
            )
            print("> ", end="")

            com: list[str] = input().lstrip().rstrip().split(" ")
            gc, message = self.global_commands(com)
            if gc:
                if message:
                    clear()
                    print(message)
                    clear_scr = False
            else:
                # Add Tag ==============================================================
                if com[0].lower() == "add":
                    if len(com) > 1:
                        tag_list = self.lib.search_tags(
                            " ".join(com[1:]), include_cluster=True
                        )
                        selected_ids: list[int] = []
                        if len(tag_list) > 1:
                            selected_ids = self.scr_select_tags(tag_list)
                        else:
                            selected_ids = tag_list  # Single Tag
                        if selected_ids:
                            for id in selected_ids:
                                if id in tag_ids:
                                    selected_ids.remove(id)
                            return self.scr_edit_generic_tag_box(
                                tag_ids + selected_ids, tag_box_name
                            )
                            tag_ids = tag_ids + selected_ids
                        # else:
                        # 	return self.scr_edit_generic_tag_box(tag_ids, tag_box_name)
                # Remove Tag ===========================================================
                elif com[0].lower() == "remove" or com[0].lower() == "rm":
                    if len(com) > 1:
                        try:
                            # selected_tag_ids: list[int] = []
                            # for c in com[1:]:
                            # 	if (int(c)-1) < 0:
                            # 		raise IndexError
                            # 	selected_tag_ids.append(tag_ids[int(c[1])-1])
                            selected_id = tag_ids[int(com[1]) - 1]
                            tag_ids.remove(selected_id)
                            # return self.scr_edit_generic_tag_box(tag_ids, tag_box_name)
                        # except SystemExit:
                        # 	self.cleanup_before_exit()
                        # 	sys.exit()
                        except:
                            clear()
                            print(f"{ERROR} Invalid Tag Selection '{com[1:]}'")
                            # return self.scr_edit_generic_tag_box(tag_ids, tag_box_name, clear_scr=False)
                            clear_scr = False
                # Close View ===========================================================
                elif (
                    com[0].lower() == "close"
                    or com[0].lower() == "c"
                    or com[0].lower() == "done"
                ):
                    # clear()
                    # pass
                    return tag_ids
                # # Quit =================================================================
                # elif com[0].lower() == 'quit' or com[0].lower() == 'q':
                # 	self.lib.save_library_to_disk()
                # 	# self.cleanup()
                # 	sys.exit()
                # # Quit without Saving ==================================================
                # elif com[0].lower() == 'quit!' or com[0].lower() == 'q!':
                # 	# self.cleanup()
                # 	sys.exit()
                # Unknown Command ======================================================
                else:
                    clear()
                    print(f'{ERROR} Unknown command \'{" ".join(com)}\'')
                    # return self.scr_edit_generic_tag_box(tag_ids, tag_box_name, clear_scr=False)
                    clear_scr = False

            # return tag_ids<|MERGE_RESOLUTION|>--- conflicted
+++ resolved
@@ -24,10 +24,7 @@
 from src.core.utils.web import *
 from src.core.utils.fs import *
 from src.core.library import *
-<<<<<<< HEAD
-=======
 from src.qt.helpers.file_opener import open_file
->>>>>>> b8d72a65
 
 WHITE_FG = "\033[37m"
 WHITE_BG = "\033[47m"
@@ -86,7 +83,6 @@
         self.is_dupe_file_count_init: bool = False
 
         self.external_preview_size: tuple[int, int] = (960, 960)
-<<<<<<< HEAD
         epd_path = (
             Path(__file__).parent.parent.parent
             / "resources/cli/images/external_preview.png"
@@ -103,23 +99,6 @@
         self.external_preview_broken: Image = (
             Image.open(epb_path)
             if epb_path.exists()
-=======
-        epd_path = os.path.normpath(
-            f"{Path(__file__).parent.parent.parent}/resources/cli/images/external_preview.png"
-        )
-        self.external_preview_default: Image = (
-            Image.open(epd_path)
-            if os.path.exists(epd_path)
-            else Image.new(mode="RGB", size=(self.external_preview_size))
-        )
-        self.external_preview_default.thumbnail(self.external_preview_size)
-        epb_path = os.path.normpath(
-            f"{Path(__file__).parent.parent.parent}/resources/cli/images/no_preview.png"
-        )
-        self.external_preview_broken: Image = (
-            Image.open(epb_path)
-            if os.path.exists(epb_path)
->>>>>>> b8d72a65
             else Image.new(mode="RGB", size=(self.external_preview_size))
         )
         self.external_preview_broken.thumbnail(self.external_preview_size)
@@ -378,64 +357,37 @@
     def init_external_preview(self) -> None:
         """Initialized the external preview image file."""
         if self.lib and self.lib.library_dir:
-<<<<<<< HEAD
             external_preview_path: Path = (
                 self.lib.library_dir / TS_FOLDER_NAME / "external_preview.jpg"
             )
             if not external_preview_path.isfile():
                 temp = self.external_preview_default
                 temp.save(external_preview_path)
-            if external_preview_path.isfile():
-                os.startfile(external_preview_path)
-=======
-            external_preview_path: str = os.path.normpath(
-                f"{self.lib.library_dir}/{TS_FOLDER_NAME}/external_preview.jpg"
-            )
-            if not os.path.isfile(external_preview_path):
-                temp = self.external_preview_default
-                temp.save(external_preview_path)
-
             open_file(external_preview_path)
->>>>>>> b8d72a65
 
     def set_external_preview_default(self) -> None:
         """Sets the external preview to its default image."""
         if self.lib and self.lib.library_dir:
-<<<<<<< HEAD
             external_preview_path: str = (
                 self.lib.library_dir / TS_FOLDER_NAME / "external_preview.jpg"
             )
             if external_preview_path.isfile():
-=======
-            external_preview_path: str = os.path.normpath(
-                f"{self.lib.library_dir}/{TS_FOLDER_NAME}/external_preview.jpg"
-            )
-            if os.path.isfile(external_preview_path):
->>>>>>> b8d72a65
                 temp = self.external_preview_default
                 temp.save(external_preview_path)
 
     def set_external_preview_broken(self) -> None:
         """Sets the external preview image file to the 'broken' placeholder."""
         if self.lib and self.lib.library_dir:
-<<<<<<< HEAD
             external_preview_path: str = (
                 self.lib.library_dir / TS_FOLDER_NAME / "external_preview.jpg"
             )
-            if xternal_preview_path.isfile():
-=======
-            external_preview_path: str = os.path.normpath(
-                f"{self.lib.library_dir}/{TS_FOLDER_NAME}/external_preview.jpg"
-            )
-            if os.path.isfile(external_preview_path):
->>>>>>> b8d72a65
+            if external_preview_path.isfile():
                 temp = self.external_preview_broken
                 temp.save(external_preview_path)
 
     def close_external_preview(self) -> None:
         """Destroys and closes the external preview image file."""
         if self.lib and self.lib.library_dir:
-<<<<<<< HEAD
             external_preview_path: str = (
                 self.lib.library_dir / TS_FOLDER_NAME / "external_preview.jpg"
             )
@@ -443,15 +395,6 @@
                 os.remove(external_preview_path)
 
     def scr_create_library(self, path=None):
-=======
-            external_preview_path: str = os.path.normpath(
-                f"{self.lib.library_dir}/{TS_FOLDER_NAME}/external_preview.jpg"
-            )
-            if os.path.isfile(external_preview_path):
-                os.remove(external_preview_path)
-
-    def scr_create_library(self, path=""):
->>>>>>> b8d72a65
         """Screen for creating a new TagStudio library."""
 
         subtitle = "Create Library"
@@ -464,13 +407,10 @@
         if not path:
             print("Enter Library Folder Path: \n> ", end="")
             path = input()
-<<<<<<< HEAD
+
         path = Path(path)
 
         if path.exists():
-=======
-        if os.path.exists(path):
->>>>>>> b8d72a65
             print("")
             print(
                 f'{INFO} Are you sure you want to create a new Library at "{path}"? (Y/N)\n> ',
@@ -546,13 +486,7 @@
         """Saves a backup copy of the Library file to disk. Returns True if successful."""
         if self.lib and self.lib.library_dir:
             filename = self.lib.save_library_backup_to_disk()
-<<<<<<< HEAD
             location = self.lib.library_dir / TS_FOLDER_NAME / "backups" / filename
-=======
-            location = os.path.normpath(
-                f"{self.lib.library_dir}/{TS_FOLDER_NAME}/backups/{filename}"
-            )
->>>>>>> b8d72a65
             if display_message:
                 print(f'{INFO} Backup of Library saved at "{location}".')
             return True
@@ -679,21 +613,11 @@
         """
         entry = None if index < 0 else self.lib.entries[index]
         if entry:
-<<<<<<< HEAD
             filepath = self.lib.library_dir / entry.path / entry.filename
         external_preview_path: str = ""
         if self.args.external_preview:
             external_preview_path = (
                 self.lib.library_dir / TS_FOLDER_NAME / "external_preview.jpg"
-=======
-            filepath = os.path.normpath(
-                f"{self.lib.library_dir}/{entry.path}/{entry.filename}"
-            )
-        external_preview_path: str = ""
-        if self.args.external_preview:
-            external_preview_path = os.path.normpath(
-                f"{self.lib.library_dir}/{TS_FOLDER_NAME}/external_preview.jpg"
->>>>>>> b8d72a65
             )
         # thumb_width = min(
         # 	os.get_terminal_size()[0]//2,
@@ -740,20 +664,9 @@
                     final_frame = Image.fromarray(frame)
                     w, h = final_frame.size
                     final_frame.save(
-<<<<<<< HEAD
                         self.lib.library_dir / TS_FOLDER_NAME / "temp.jpg", quality=50
                     )
                     final_img_path = self.lib.library_dir / TS_FOLDER_NAME / "temp.jpg"
-=======
-                        os.path.normpath(
-                            f"{self.lib.library_dir}/{TS_FOLDER_NAME}/temp.jpg"
-                        ),
-                        quality=50,
-                    )
-                    final_img_path = os.path.normpath(
-                        f"{self.lib.library_dir}/{TS_FOLDER_NAME}/temp.jpg"
-                    )
->>>>>>> b8d72a65
                     # NOTE: Temporary way to hack a non-terminal preview.
                     if self.args.external_preview and entry:
                         final_frame.thumbnail(self.external_preview_size)
@@ -816,11 +729,7 @@
                     print(image.replace("\n", ("\n" + " " * spacing)))
 
                 if file_type in VIDEO_TYPES:
-<<<<<<< HEAD
                     os.remove(self.lib.library_dir / TS_FOLDER_NAME / "temp.jpg")
-=======
-                    os.remove(f"{self.lib.library_dir}/{TS_FOLDER_NAME}/temp.jpg")
->>>>>>> b8d72a65
             except:
                 if not self.args.external_preview or not entry:
                     print(
@@ -977,11 +886,7 @@
         """Runs a specific Macro on an Entry given a Macro name."""
         # entry: Entry = self.lib.get_entry_from_index(entry_id)
         entry = self.lib.get_entry(entry_id)
-<<<<<<< HEAD
         path = self.lib.library_dir / entry.path / entry.filename
-=======
-        path = os.path.normpath(f"{self.lib.library_dir}/{entry.path}/{entry.filename}")
->>>>>>> b8d72a65
         source = path.split(os.sep)[1].lower()
         if name == "sidecar":
             self.lib.add_generic_data_to_entry(
@@ -1134,16 +1039,11 @@
             time.sleep(5)
 
         collage = Image.new("RGB", (img_size, img_size))
-<<<<<<< HEAD
         filename = (
             elf.lib.library_dir
             / TS_FOLDER_NAME
             / COLLAGE_FOLDER_NAME
             / f'collage_{datetime.datetime.utcnow().strftime("%F_%T").replace(":", "")}.png'
-=======
-        filename = os.path.normpath(
-            f'{self.lib.library_dir}/{TS_FOLDER_NAME}/{COLLAGE_FOLDER_NAME}/collage_{datetime.datetime.utcnow().strftime("%F_%T").replace(":", "")}.png'
->>>>>>> b8d72a65
         )
 
         i = 0
@@ -1153,13 +1053,7 @@
                     if i < len(self.lib.entries) and run:
                         # entry: Entry = self.lib.get_entry_from_index(i)
                         entry = self.lib.entries[i]
-<<<<<<< HEAD
                         filepath = self.lib.library_dir / entry.path / entry.filename
-=======
-                        filepath = os.path.normpath(
-                            f"{self.lib.library_dir}/{entry.path}/{entry.filename}"
-                        )
->>>>>>> b8d72a65
                         file_type = os.path.splitext(filepath)[1].lower()[1:]
                         color: str = ""
 
@@ -1211,13 +1105,7 @@
                             # sys.stdout.flush()
                             if file_type in IMAGE_TYPES:
                                 with Image.open(
-<<<<<<< HEAD
                                     self.lib.library_dir / entry.path / entry.filename
-=======
-                                    os.path.normpath(
-                                        f"{self.lib.library_dir}/{entry.path}/{entry.filename}"
-                                    )
->>>>>>> b8d72a65
                                 ) as pic:
                                     if keep_aspect:
                                         pic.thumbnail((thumb_size, thumb_size))
@@ -1254,13 +1142,7 @@
                                         )
                                     collage.paste(pic, (y * thumb_size, x * thumb_size))
                 except UnidentifiedImageError:
-<<<<<<< HEAD
                     print(f"\n{ERROR} Couldn't read {entry.path / entry.filename}")
-=======
-                    print(
-                        f"\n{ERROR} Couldn't read {entry.path}{os.sep}{entry.filename}"
-                    )
->>>>>>> b8d72a65
                 except KeyboardInterrupt:
                     # self.quit(save=False, backup=True)
                     run = False
@@ -1268,11 +1150,7 @@
                     print(f"{INFO} Collage operation cancelled.")
                     clear_scr = False
                 except:
-<<<<<<< HEAD
                     print(f"{ERROR} {entry.path / entry.filename}")
-=======
-                    print(f"{ERROR} {entry.path}{os.sep}{entry.filename}")
->>>>>>> b8d72a65
                     traceback.print_exc()
                     print("Continuing...")
                 i = i + 1
@@ -1549,11 +1427,7 @@
                                         f"{WHITE_FG}Enter the filename for your DupeGuru results file:\n> {RESET}",
                                         end="",
                                     )
-<<<<<<< HEAD
                                     dg_results_file = Path(input())
-=======
-                                    dg_results_file = os.path.normpath(input())
->>>>>>> b8d72a65
                                     print(
                                         f"{INFO} Checking for duplicate files in Library '{self.lib.library_dir}'..."
                                     )
@@ -1575,11 +1449,7 @@
                     ) > 1:
                         if com[1].lower() == "entries":
                             for i, e in enumerate(self.lib.entries, start=0):
-<<<<<<< HEAD
                                 title = f"[{i+1}/{len(self.lib.entries)}] {self.lib.entries[i].path / os.path.sep / self.lib.entries[i].filename}"
-=======
-                                title = f"[{i+1}/{len(self.lib.entries)}] {self.lib.entries[i].path}{os.path.sep}{self.lib.entries[i].filename}"
->>>>>>> b8d72a65
                                 print(
                                     self.format_subtitle(
                                         title,
@@ -1628,20 +1498,11 @@
                                     for dupe in self.lib.dupe_entries:
                                         print(
                                             self.lib.entries[dupe[0]].path
-<<<<<<< HEAD
                                             / self.lib.entries[dupe[0]].filename
                                         )
                                         for d in dupe[1]:
                                             print(
                                                 f"\t-> {(self.lib.entries[d].path / self.lib.entries[d].filename)}"
-=======
-                                            + os.path.sep
-                                            + self.lib.entries[dupe[0]].filename
-                                        )
-                                        for d in dupe[1]:
-                                            print(
-                                                f"\t-> {(self.lib.entries[d].path + os.path.sep + self.lib.entries[d].filename)}"
->>>>>>> b8d72a65
                                             )
                                             time.sleep(0.1)
                                     print("Press Enter to Continue...")
@@ -1981,31 +1842,16 @@
                     # entry = self.lib.get_entry_from_index(
                     # 	self.filtered_entries[index])
                     entry = self.lib.get_entry(self.filtered_entries[index][1])
-<<<<<<< HEAD
                     filename = self.lib.library_dir / entry.path / entry.filename
-=======
-                    filename = f'{os.path.normpath(self.lib.library_dir + "/" + entry.path + "/" + entry.filename)}'
->>>>>>> b8d72a65
                     # if self.lib.is_legacy_library:
                     #     title += ' (Legacy Format)'
                     h1 = f"[{index + 1}/{len(self.filtered_entries)}] {filename}"
 
                     # print(self.format_subtitle(subtitle))
-<<<<<<< HEAD
                     print(self.format_h1(h1, self.get_file_color(filename.suffix)))
                     print("")
 
                     if not filename.isfile():
-=======
-                    print(
-                        self.format_h1(
-                            h1, self.get_file_color(os.path.splitext(filename)[1])
-                        )
-                    )
-                    print("")
-
-                    if not os.path.isfile(filename):
->>>>>>> b8d72a65
                         print(
                             f"{RED_BG}{BRIGHT_WHITE_FG}[File Missing]{RESET}{BRIGHT_RED_FG} (Run 'fix missing' to resolve){RESET}"
                         )
@@ -2161,17 +2007,9 @@
                     elif com[0].lower() == "open" or com[0].lower() == "o":
                         if len(com) > 1:
                             if com[1].lower() == "location" or com[1].lower() == "l":
-<<<<<<< HEAD
-                                args = ["explorer", "/select,", filename]
-                                subprocess.call(args)
-                        else:
-                            if filename.isfile():
-                                os.startfile(filename)
-=======
                                 open_file(filename, True)
                         else:
                             open_file(filename)
->>>>>>> b8d72a65
                         # refresh=False
                         # self.scr_browse_entries_gallery(index)
                     # Add Field ============================================================
@@ -2656,11 +2494,7 @@
 
         while True:
             entry = self.lib.get_entry_from_index(index)
-<<<<<<< HEAD
             filename = self.lib.library_dir / entry.path / entry.filename
-=======
-            filename = f'{os.path.normpath(self.lib.library_dir + "/" + entry.path + "/" + entry.filename)}'
->>>>>>> b8d72a65
 
             if refresh:
                 if clear_scr:
@@ -2675,11 +2509,7 @@
 
                 for i, match in enumerate(self.lib.missing_matches[filename]):
                     print(self.format_h1(f"[{i+1}] {match}"), end="\n\n")
-<<<<<<< HEAD
                     fn = self.lib.library_dir / match / entry.filename
-=======
-                    fn = f'{os.path.normpath(self.lib.library_dir + "/" + match + "/" + entry.filename)}'
->>>>>>> b8d72a65
                     self.print_thumbnail(
                         index=-1,
                         filepath=fn,
@@ -2722,16 +2552,8 @@
                 # Open =============================================================
                 elif com[0].lower() == "open" or com[0].lower() == "o":
                     for match in self.lib.missing_matches[filename]:
-<<<<<<< HEAD
                         fn = self.lib.library_dir / match / entry.filename
-                        if fn.isfile():
-                            os.startfile(fn)
-=======
-                        fn = os.path.normpath(
-                            self.lib.library_dir + "/" + match + "/" + entry.filename
-                        )
                         open_file(fn)
->>>>>>> b8d72a65
                     refresh = False
                     # clear()
                     # return self.scr_choose_missing_match(index, clear_scr=False)
@@ -2773,13 +2595,7 @@
         while True:
             dupe = self.lib.dupe_files[index]
 
-<<<<<<< HEAD
             if dupe[0].exists() and dupe[1].exists():
-=======
-            if os.path.exists(os.path.normpath(f"{dupe[0]}")) and os.path.exists(
-                os.path.normpath(f"{dupe[1]}")
-            ):
->>>>>>> b8d72a65
                 # entry = self.lib.get_entry_from_index(index_1)
                 entry_1_index = self.lib.get_entry_id_from_filepath(dupe[0])
                 entry_2_index = self.lib.get_entry_id_from_filepath(dupe[1])
@@ -2860,16 +2676,9 @@
                     elif com[0].lower() == "open" or com[0].lower() == "o":
                         # for match in self.lib.missing_matches[filename]:
                         # 	fn = f'{os.path.normpath(self.lib.library_dir + "/" + match + "/" + entry_1.filename)}'
-<<<<<<< HEAD
-                        # 	if os.path.isfile(fn):
-                        # 		os.startfile(fn)
-                        os.startfile(dupe[0])
-                        os.startfile(dupe[1])
-=======
                         # 	open_file(fn)
                         open_file(dupe[0])
                         open_file(dupe[1])
->>>>>>> b8d72a65
                         # clear()
                         # return self.scr_resolve_dupe_files(index, clear_scr=False)
                     # Mirror Entries ===================================================
@@ -2933,11 +2742,7 @@
         title = f"{self.base_title} - Library '{self.lib.library_dir}'"
 
         entry = self.lib.entries[entry_index]
-<<<<<<< HEAD
         filename = self.lib.library_dir / entry.path / entry.filename
-=======
-        filename = f'{os.path.normpath(self.lib.library_dir + "/" + entry.path + "/" + entry.filename)}'
->>>>>>> b8d72a65
         field_name = self.lib.get_field_attr(entry.fields[field_index], "name")
         subtitle = f'Editing "{field_name}" Field'
         h1 = f"{filename}"
@@ -2991,12 +2796,7 @@
             else:
                 # Open with Default Application ========================================
                 if com[0].lower() == "open" or com[0].lower() == "o":
-<<<<<<< HEAD
-                    if os.path.isfile(filename):
-                        os.startfile(filename)
-=======
                     open_file(filename)
->>>>>>> b8d72a65
                     # self.scr_edit_entry_tag_box(entry_index, field_index)
                     # return
                 # Close View ===========================================================
@@ -3211,11 +3011,7 @@
         title = f"{self.base_title} - Library '{self.lib.library_dir}'"
 
         entry = self.lib.entries[entry_index]
-<<<<<<< HEAD
         filename = self.lib.library_dir / entry.path / entry.filename
-=======
-        filename = f'{os.path.normpath(self.lib.library_dir + "/" + entry.path + "/" + entry.filename)}'
->>>>>>> b8d72a65
         field_name = self.lib.get_field_attr(entry.fields[field_index], "name")
         subtitle = f'Editing "{field_name}" Field'
         h1 = f"{filename}"
